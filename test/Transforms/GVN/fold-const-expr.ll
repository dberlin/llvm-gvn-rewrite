--- conflicted
+++ resolved
@@ -3,10 +3,6 @@
 ; expressions. As a result, the compilation never fisished.
 ; This test checks that we are folding constant expression
 ; PR 28418
-<<<<<<< HEAD
-; RUN: opt -newgvn -S < %s | FileCheck %s
-=======
->>>>>>> 124a0916
 ; RUN: opt -gvn -S < %s | FileCheck %s
 
 %2 = type { i32, i32, i32, i32, i32 }
