//===- ControlEquivalence.cpp - Compute Control Equivalence ---------------===//
//
//                     The LLVM Compiler Infrastructure
//
// This file is distributed under the University of Illinois Open Source
// License. See LICENSE.TXT for details.
//
//===----------------------------------------------------------------------===//
//
//
//===----------------------------------------------------------------------===//
#include "llvm/Analysis/ControlEquivalence.h"
#include "llvm/Analysis/Passes.h"
#include "llvm/ADT/DenseMap.h"
#include "llvm/ADT/SmallVector.h"
#include "llvm/Support/Debug.h"
#include <queue>
#include <utility>
#include <algorithm>
using namespace llvm;
char ControlEquivalence::ID = 0;
#define DEBUG_TYPE "controlequiv"
INITIALIZE_PASS(ControlEquivalence, "controlequiv",
                "Control Equivalence Construction", true, true);

// Run the main algorithm starting from the exit blocks. We proceed to perform
// an undirected depth-first backwards traversal that determines class numbers
// for all participating blocks. Takes O(E) time and O(N) space.

bool ControlEquivalence::runOnFunction(Function &F) {
  Computed = false;
  DFSNumber = 0;
  ClassNumber = 1;

  // The algorithm requires we transform the CFG into a strongly connected
<<<<<<< HEAD
  // component. We make a fake start and end, connect blocks to it, then connect
  // them to each other.

  FakeEnd = BasicBlock::Create(F.getContext(), "FakeEnd");
  FakeStart = BasicBlock::Create(F.getContext(), "FakeStart");
  BlockData[FakeEnd].FakeSucc = FakeStart;
  BlockData[FakeStart].FakePreds.push_back(FakeEnd);
  BlockData[FakeStart].FakeSucc = &F.getEntryBlock();
  BlockData[&F.getEntryBlock()].FakePreds.push_back(FakeStart);
  //  BlockData.resize(F.size());
  for (auto &B : F) {
    BlockCEData &Info = BlockData[&B];
    // If this is an unreachable block, we don't care about it
    if (pred_empty(&B) && (&B != &F.getEntryBlock())) {
=======
  // component. We make a fake end, connect exit blocks to it, and then connect
  // the fake end and the real start (since we only have one of those).
  FakeStart = BasicBlock::Create(F.getContext(), "FakeStart");
  FakeEnd = BasicBlock::Create(F.getContext(), "FakeEnd");
  BlockData[FakeEnd].FakeSuccEdges.push_back(FakeStart);
  BlockData[FakeStart].FakePredEdges.push_back(FakeEnd);
  BlockData[FakeStart].FakeSuccEdges.push_back(&F.getEntryBlock());
  BlockData[&F.getEntryBlock()].FakePredEdges.push_back(FakeStart);
  
  //  BlockData.resize(F.size());
  for (auto &B : F) {
    BlockCEData &Info = BlockData[&B];
    /*    // If this is an unreachable block, we don't care about it
    if (pred_empty(&B)) {
>>>>>>> 6694b73f
      Info.Participates = false;
      }*/
    // If there are no successors, we need to connect it to the exit block
    if (succ_empty(&B)) {
<<<<<<< HEAD
      Info.FakeSucc = FakeEnd;
      BlockData[FakeEnd].FakePreds.push_back(&B);
    }
  }
  std::vector<const BasicBlock *> AllNodes;
  // First do an undirected DFS, and get all the nodes in DFS preorder
  runDFS(FakeStart, AllNodes);
  // Now go through all the nodes in DFS post order, and compute cycle
  // equivalence
  for (auto POI = AllNodes.rbegin(), POE = AllNodes.rend(); POI != POE; ++POI) {
    cycleEquiv(*POI);
  }

=======
      // Connect leaves to fake end
      Info.FakeSuccEdges.push_back(FakeEnd);
      BlockData[FakeEnd].FakePredEdges.push_back(&B);
    }
  }
  runUndirectedDFS(FakeStart);
>>>>>>> 6694b73f
#ifndef NDEBUG
  for (auto &B : F) {
    dbgs() << "Class number for block ";
    B.printAsOperand(dbgs());
    dbgs() << " is " << BlockData[&B].ClassNumber << "\n";
  }
#endif
  Computed = true;
  return false;
}

void ControlEquivalence::releaseMemory() {
  BlockData.clear();
  delete FakeEnd;
  delete FakeStart;
}

// print - Show contents in human readable format...
void ControlEquivalence::print(raw_ostream &O, const Module *M) const {}

<<<<<<< HEAD
// Construct an undirected Depth First Spanning Tree, produce the list of nodes,
// in preorder, in AllNodes.
void ControlEquivalence::runDFS(const BasicBlock *StartBlock,
                                std::vector<const BasicBlock *> &AllNodes) {
  std::stack<DFSStackEntry> DFSStack;
  BlockCEData &StartInfo = BlockData[StartBlock];
  StartInfo.DFSNumber = ++DFSNumber;
  StartInfo.OnStack = true;
  // Push the start block
  DFSStack.push(
      {StartBlock, nullptr,
       all_edges_begin(StartBlock, StartInfo.FakePreds, StartInfo.FakeSucc),
       all_edges_end(StartBlock, StartInfo.FakePreds)});
  AllNodes.push_back(StartBlock);
  while (!DFSStack.empty()) {
    DFSStackEntry &Entry = DFSStack.top();
    if (Entry.ChildIt != Entry.ChildEnd) {
      const BasicBlock *Child = *Entry.ChildIt;
      ++Entry.ChildIt;
      BlockCEData &ChildInfo = BlockData[Child];
      if (ChildInfo.Visited)
        continue;
      DEBUG(dbgs() << "Going to visit ");
      DEBUG(Child->printAsOperand(dbgs()));
      DEBUG(dbgs() << " from ");
      DEBUG(Entry.BB->printAsOperand(dbgs()));
      DEBUG(dbgs() << "\n");
      if (ChildInfo.OnStack) {
        if (Child != Entry.Parent) {
          DEBUG(dbgs() << "Adding ");
          DEBUG(Child->printAsOperand(dbgs()));
          DEBUG(dbgs() << " as backedge of ");
          DEBUG(Entry.BB->printAsOperand(dbgs()));
          DEBUG(dbgs() << "\n");
          //     DEBUG(dbgs() << " parent was ");
          //     if (Info.Parent)
          //       DEBUG(Info.Parent->printAsOperand(dbgs()));
          //     else
          //       DEBUG(dbgs() << " null");
          // This is a backedge
          //     Info.Backedges.emplace_front(BB, *CCI);
          auto &EntryInfo = BlockData[Entry.BB];
          EntryInfo.Backedges.emplace_front(Entry.BB, Child);
          ChildInfo.Backedges.emplace_front(Entry.BB, Child);
=======
// Performs and undirected DFS walk of the CFG. Conceptually all nodes are
// expanded, splitting "predecessors" and "successors" out into separate nodes.
// During the
// traversal, edges towards the representative type are preferred.
//
//   \ /        - Pre-visit: When N1 is visited in direction D the preferred
//    x   N1      edge towards N is taken next, calling VisitPre(N).
//    |         - Mid-visit: After all edges out of N2 in direction D have
//    |   N       been visited, we switch the direction and start considering
//    |           edges out of N1 now, and we call VisitMid(N).
//    x   N2    - Post-visit: After all edges out of N1 in direction opposite
//   / \          to D have been visited, we pop N and call VisitPost(N).
//
// This will yield a true spanning tree (without cross or forward edges) and
// also discover proper back edges in both directions.
void ControlEquivalence::runUndirectedDFS(const BasicBlock *StartBlock) {
  DFSStack Stack;
  // Start out walking backwards
  pushDFS(Stack, StartBlock, nullptr, PredDirection);

  while (!Stack.empty()) {
    DFSStackEntry &Entry = Stack.top();
    const BasicBlock *B = Entry.Block;
    DEBUG(dbgs() << "Starting from block ");
    DEBUG(B->printAsOperand(dbgs()));
    DEBUG(dbgs() << "\n");
    
    if (Entry.Direction == PredDirection) {

      // First visit in pred direction, then swap directions, then visit in succ
      // direction
      // Pred direction
      if (Entry.Pred != Entry.PredEnd) {
        const BasicBlock *Pred = *Entry.Pred;
        ++(Entry.Pred);
        BlockCEData &PredData = BlockData.find(Pred)->second;
        if (!PredData.Participates)
          continue;
        if (PredData.Visited)
          continue;
        // If it's on the stack, we've found a backedge, otherwise, push it
        // and preorder-visit
        if (PredData.OnStack) {
          DEBUG(dbgs()<<"Maybe visit pred backedge\n");
          if (Pred != Entry.ParentBlock)
            visitBackedge(B, Pred, PredDirection);
        } else {
          pushDFS(Stack, Pred, B, PredDirection);
          visitPre(Pred);
        }
        continue;
      }
      // Swap directions to successors
      if (Entry.Succ != Entry.SuccEnd) {
        Entry.Direction = SuccDirection;
        visitMid(B, PredDirection);
        continue;
      }
    }

    if (Entry.Direction == SuccDirection) {
      if (Entry.Succ != Entry.SuccEnd) {
        const BasicBlock *Succ = *Entry.Succ;
        ++(Entry.Succ);
        BlockCEData &SuccData = BlockData.find(Succ)->second;
        if (!SuccData.Participates)
          continue;
        if (SuccData.Visited)
          continue;
        // If it's on the stack, we've found a backedge, otherwise, push it
        // and preorder-visit
        if (SuccData.OnStack) {
          DEBUG(dbgs()<<"Maybe visit succ backedge\n");
          if (Succ != Entry.ParentBlock)
            visitBackedge(B, Succ, SuccDirection);
        } else {
          pushDFS(Stack, Succ, B, SuccDirection);
          visitPre(Succ);
>>>>>>> 6694b73f
        }
      } else {
        ChildInfo.Parent = Entry.BB;
        auto &EntryInfo = BlockData[Entry.BB];

        DEBUG(dbgs() << "Parent set to ");
        if (ChildInfo.Parent)
          DEBUG(ChildInfo.Parent->printAsOperand(dbgs()));
        else
          DEBUG(dbgs() << " null");
        DEBUG(dbgs() << "\n");
        EntryInfo.Children.push_back(Child);
        DFSStack.push(
            {Child, Entry.BB,
             all_edges_begin(Child, ChildInfo.FakePreds, ChildInfo.FakeSucc),
             all_edges_end(Child, ChildInfo.FakePreds)});
        ChildInfo.OnStack = true;
        ChildInfo.DFSNumber = ++DFSNumber;
        AllNodes.push_back(Child);
        DEBUG(dbgs() << "DFS Number set to " << ChildInfo.DFSNumber << "\n");
      }
    } else {
      auto &EntryInfo = BlockData[Entry.BB];
      DFSStack.pop();
      EntryInfo.OnStack = false;
      EntryInfo.Visited = true;
    }
  }
}

static void debugEdge(std::pair<const BasicBlock *, const BasicBlock *> Edge) {
  dbgs() << "(";
  Edge.first->printAsOperand(dbgs());
  dbgs() << ",";
  Edge.second->printAsOperand(dbgs());
  dbgs() << ")";
}

void ControlEquivalence::debugNodeInfo(const BasicBlock *BB) {
  dbgs() << "Info for node ";
  BB->printAsOperand(dbgs());
  dbgs() << "\n";
  dbgs() << "Parent is ";
  if (BlockData[BB].Parent)
    BlockData[BB].Parent->printAsOperand(dbgs());
  else
    dbgs() << "null";

  dbgs() << "\nList of backedges:{";
  for (auto &BBEdge : BlockData[BB].Backedges) {
    debugEdge(BBEdge);
    dbgs() << " ";
  }
  dbgs() << "}\n";
  dbgs() << "List of children:{";
  for (auto &BB : BlockData[BB].Children) {
    BB->printAsOperand(dbgs());
    dbgs() << " ";
  }
  dbgs() << "}\n";
}

void ControlEquivalence::debugBracketList(const BracketList &BList) {
  dbgs() << "{";
  for (auto &Bracket : BList) {
    dbgs() << "(";
    Bracket.Edge.first->printAsOperand(dbgs());
    dbgs() << ",";
    Bracket.Edge.second->printAsOperand(dbgs());
    dbgs() << ") ";
  }
  dbgs() << "}\n";
}

// The actual proof and understanding of this algorithm is a bit detailed, but
// basically, we are computing compact bracket set for the edges in the graph,
// based on the undirected DFS graph. Two nodes/edges in the graph are
// control/cycle equivalent iff they have the same compact bracket set
// This algorithm pretty directly corresponds to Figure 4 of the Cycle
// Equivalence paper.

void ControlEquivalence::cycleEquiv(const BasicBlock *From) {
  DEBUG(dbgs() << "Computing for ");
  DEBUG(From->printAsOperand(dbgs()));
  DEBUG(dbgs() << "\n");
  DEBUG(debugNodeInfo(From));

<<<<<<< HEAD
  BlockCEData &Info = BlockData[From];
  // Compute hi(n)
=======
  BlockData[B].DFSNumber = ++DFSNumber;
  DEBUG(dbgs() << "Assigned DFS Number " << BlockData[B].DFSNumber << "\n");
}
void ControlEquivalence::debugBracketList(const BracketList &BList) {
  dbgs() << "{";
  for (auto &Bracket : BList) {
    dbgs() << "(";
    Bracket.From->printAsOperand(dbgs());
    dbgs() << ",";
    Bracket.To->printAsOperand(dbgs());
    dbgs() << ") ";
  }
  dbgs() << "}";
}
>>>>>>> 6694b73f

  // hi0 = min (m.dfsnum | (n, m) is a backedge)
  const BasicBlock *hi0 = nullptr;
  unsigned hi0DFS;
  for (auto &BBEdge : Info.Backedges) {
    const BasicBlock *OtherEnd = BBEdge.second == From ? BBEdge.first : BBEdge.second;

    if (!hi0 || BlockData[OtherEnd].DFSNumber < hi0DFS) {
      hi0 = OtherEnd;
      hi0DFS = BlockData[hi0].DFSNumber;
    }
  }

<<<<<<< HEAD
  // hi1 =min (c.hi | c is a child of of n)
  const BasicBlock *hi1 = nullptr;
  unsigned hi1DFS;
  for (auto &BB : Info.Children) {
    assert(BB != From);
    BlockCEData &BBData = BlockData[BB];
    assert(BBData.Hi != nullptr);
    if (!hi1 || BlockData[BBData.Hi].DFSNumber < hi1DFS) {
      hi1 = BBData.Hi;
      hi1DFS = BlockData[BBData.Hi].DFSNumber;
    }
  }
  Info.Hi = !hi0 ? hi1 : !hi1 ? hi0 : (hi0DFS < hi1DFS) ? hi0 : hi1;
  // hi2 = min (c.hi | c is a child of n other than hi1)

  const BasicBlock *hi2 = nullptr;
  unsigned hi2DFS;
  for (auto &BB : Info.Children) {
    assert(BB != From);
    BlockCEData &BBData = BlockData[BB];
    assert(BBData.Hi != nullptr);
    if (BBData.Hi == hi1)
      continue;
    if (hi2 || BlockData[BBData.Hi].DFSNumber < hi2DFS) {
      hi2 = BBData.Hi;
      hi2DFS = BlockData[BBData.Hi].DFSNumber;
    }
  }

  // for (auto &BBEdge : Info.Children) {
  //   assert(BBEdge.second != From);
  //   BlockCEData &BBData = BlockData[BBEdge.second];
  //   if (!hi1 || BlockData[BBData.Hi].DFSNumber < hi1DFS) {
  //     if (!hi2 || hi1DFS < hi2DFS) {
  //       hi2 = hi1;
  //       hi2DFS = hi1DFS;
  //     }
  //     hi1 = BBData.Hi;
  //     hi1DFS = BlockData[hi1].DFSNumber;
  //   } else if (!hi2 || BlockData[BBData.Hi].DFSNumber < hi2DFS) {
  //     hi2 = BBData.Hi;
  //     hi2DFS = BlockData[hi2].DFSNumber;
  //   }
  // }

  // Take the min of hi0, hi1
  // Compute the bracketlist
  for (auto &BB : Info.Children) {
    assert(BB != From);
    // n.blist = concat (c.blist, n.blist)
    Info.BList.splice(Info.BList.begin(), BlockData[BB].BList);
  }

  // TODO: We can remove it in constant time by tracking the container for the
  // edge
  for (auto &BB : Info.Capping) {
    assert(BB != From);
    size_t beforesize = Info.BList.size();
    Info.BList.remove_if(
        [&BB](const Bracket &BR) { return BR.Edge.second == BB; });
    assert(beforesize == 0 || beforesize != Info.BList.size());
  }

  // For each backedge b from a descendant of n to n
  for (auto &BBEdge : Info.Backedges) {
    const BasicBlock *OtherEnd = BBEdge.second == From ? BBEdge.first : BBEdge.second;
    // See if it's our descendant
    BlockCEData &BBData = BlockData[OtherEnd];
    if (BBData.DFSNumber > Info.DFSNumber) {
      // TODO fix this
      size_t beforesize = Info.BList.size();
      // delete (n.list, b)
      Info.BList.remove_if(
          [&BBEdge](const Bracket &BR) { return BR.Edge == BBEdge; });

      DEBUG(dbgs() << "Backedge was from ");
      DEBUG(From->printAsOperand(dbgs()));
      DEBUG(dbgs() << " to  ");
      DEBUG(OtherEnd->printAsOperand(dbgs()));
      DEBUG(dbgs() << "\n");

      assert((beforesize == 0 || beforesize != Info.BList.size()));
      if (BBData.ClassNumber == 0) {
        BBData.ClassNumber = ++ClassNumber;
        DEBUG(dbgs() << "Bracket list for ");
        DEBUG(From->printAsOperand(dbgs()));
        DEBUG(dbgs() << " is ");
        DEBUG(debugBracketList(Info.BList));
        DEBUG(dbgs() << "Backedge updated class number for ");
        DEBUG(OtherEnd->printAsOperand(dbgs()));
        DEBUG(dbgs() << " to " << BBData.ClassNumber << "\n");
      }
    }
  }

  for (auto &BBEdge : Info.Backedges) {
    const BasicBlock *OtherEnd = BBEdge.second == From ? BBEdge.first : BBEdge.second;
    // See if it's our ancestor
    BlockCEData &BBData = BlockData[OtherEnd];
    if (BBData.DFSNumber <= Info.DFSNumber) {
      auto Place = Info.BList.insert(Info.BList.begin(), {BBEdge, 0, 0});
    }
=======
  // Potentially introduce artificial dependency from start to ends.
  if (BList.empty()) {
    assert(Direction == PredDirection && "Should not have to do this unless we "
                                         "are going in the backwards "
                                         "direction");
    visitBackedge(B, FakeEnd, PredDirection);
  }
  DEBUG(dbgs()<<"Bracket list is ");
  DEBUG(debugBracketList(BList));
  DEBUG(dbgs()<<"\n");
  
  
  // Potentially start a new equivalence class [line:37]
  Bracket &Recent = BList.back();
  if (Recent.RecentSize != BList.size()) {
    Recent.RecentSize = BList.size();
    Recent.RecentClass = ++ClassNumber;
  }
  Info.ClassNumber = Recent.RecentClass;
  DEBUG(dbgs() << "Assigned class number is " << Info.ClassNumber << "\n");
}
void ControlEquivalence::visitPost(const BasicBlock *B,
                                   const BasicBlock *ParentBlock,
                                   DFSDirection Direction) {
  DEBUG(dbgs() << "post-order visit of block ");
  DEBUG(B->printAsOperand(dbgs()));
  DEBUG(dbgs() << "\n");
  BlockCEData &Info = BlockData[B];
  BracketList &BList = Info.BList;
  // Remove brackets pointing to this node [line:19].
  DEBUG(dbgs()<<"Removing brackets pointing to ");
  DEBUG(B->printAsOperand(dbgs()));
  DEBUG(dbgs()<<"\n");
  for (auto BLI = BList.begin(), BLE = BList.end(); BLI != BLE;) {
    if (BLI->To == B && BLI->Direction != Direction) {
      BLI = BList.erase(BLI);
    } else {
      ++BLI;
    }
  }

  // Propagate bracket list up the DFS tree [line:13].
  if (ParentBlock != nullptr) {
    DEBUG(dbgs()<<"Splicing bracket into ");
    DEBUG(ParentBlock->printAsOperand(dbgs()));
    DEBUG(dbgs()<<"\n");
    BracketList &ParentBList = BlockData[ParentBlock].BList;
    ParentBList.splice(ParentBList.end(), BList);
    DEBUG(dbgs() <<"Parent bracket list is now");
    DEBUG(debugBracketList(ParentBList));
    DEBUG(dbgs()<<"\n");
    
>>>>>>> 6694b73f
  }

  if (hi2 && (!hi0 || hi0DFS > hi2DFS)) {
    // Create a capping backedge
    BlockData[hi2].Capping.push_front(From);
    auto Place = Info.BList.insert(Info.BList.begin(), {{From, hi2}, 0, 0});
  }
  DEBUG(dbgs() << "Bracket list for ");
  DEBUG(From->printAsOperand(dbgs()));
  DEBUG(dbgs() << " is ");
  DEBUG(debugBracketList(Info.BList));

  // If n is not the root of the DFS tree
  if (From != FakeStart || 1) {
    // Determine class for edge from parent(n) to n
    const BasicBlock *Parent = Info.Parent;
    if (Parent) {
      Bracket &Top = Info.BList.front();
      if (Top.RecentSize != Info.BList.size()) {
        Top.RecentSize = Info.BList.size();
        Top.RecentClass = ++ClassNumber;
      }
      DEBUG(dbgs() << "Parent updated class number for ");
      DEBUG(From->printAsOperand(dbgs()));
      DEBUG(dbgs() << " to " << Top.RecentClass << "\n");
      Info.ClassNumber = Top.RecentClass;

      if (Top.RecentSize == 1) {
        // assert(Top.From != From);
        assert(Top.Edge.second != From);
        DEBUG(dbgs() << "Top Size updated class number for ");
        DEBUG(Top.Edge.second->printAsOperand(dbgs()));
        DEBUG(dbgs() << " to " << Info.ClassNumber << "\n");
        BlockData[Top.Edge.second].ClassNumber = Info.ClassNumber;
      }
    }
  }
}<|MERGE_RESOLUTION|>--- conflicted
+++ resolved
@@ -33,22 +33,6 @@
   ClassNumber = 1;
 
   // The algorithm requires we transform the CFG into a strongly connected
-<<<<<<< HEAD
-  // component. We make a fake start and end, connect blocks to it, then connect
-  // them to each other.
-
-  FakeEnd = BasicBlock::Create(F.getContext(), "FakeEnd");
-  FakeStart = BasicBlock::Create(F.getContext(), "FakeStart");
-  BlockData[FakeEnd].FakeSucc = FakeStart;
-  BlockData[FakeStart].FakePreds.push_back(FakeEnd);
-  BlockData[FakeStart].FakeSucc = &F.getEntryBlock();
-  BlockData[&F.getEntryBlock()].FakePreds.push_back(FakeStart);
-  //  BlockData.resize(F.size());
-  for (auto &B : F) {
-    BlockCEData &Info = BlockData[&B];
-    // If this is an unreachable block, we don't care about it
-    if (pred_empty(&B) && (&B != &F.getEntryBlock())) {
-=======
   // component. We make a fake end, connect exit blocks to it, and then connect
   // the fake end and the real start (since we only have one of those).
   FakeStart = BasicBlock::Create(F.getContext(), "FakeStart");
@@ -63,33 +47,16 @@
     BlockCEData &Info = BlockData[&B];
     /*    // If this is an unreachable block, we don't care about it
     if (pred_empty(&B)) {
->>>>>>> 6694b73f
       Info.Participates = false;
       }*/
     // If there are no successors, we need to connect it to the exit block
     if (succ_empty(&B)) {
-<<<<<<< HEAD
-      Info.FakeSucc = FakeEnd;
-      BlockData[FakeEnd].FakePreds.push_back(&B);
-    }
-  }
-  std::vector<const BasicBlock *> AllNodes;
-  // First do an undirected DFS, and get all the nodes in DFS preorder
-  runDFS(FakeStart, AllNodes);
-  // Now go through all the nodes in DFS post order, and compute cycle
-  // equivalence
-  for (auto POI = AllNodes.rbegin(), POE = AllNodes.rend(); POI != POE; ++POI) {
-    cycleEquiv(*POI);
-  }
-
-=======
       // Connect leaves to fake end
       Info.FakeSuccEdges.push_back(FakeEnd);
       BlockData[FakeEnd].FakePredEdges.push_back(&B);
     }
   }
   runUndirectedDFS(FakeStart);
->>>>>>> 6694b73f
 #ifndef NDEBUG
   for (auto &B : F) {
     dbgs() << "Class number for block ";
@@ -110,52 +77,6 @@
 // print - Show contents in human readable format...
 void ControlEquivalence::print(raw_ostream &O, const Module *M) const {}
 
-<<<<<<< HEAD
-// Construct an undirected Depth First Spanning Tree, produce the list of nodes,
-// in preorder, in AllNodes.
-void ControlEquivalence::runDFS(const BasicBlock *StartBlock,
-                                std::vector<const BasicBlock *> &AllNodes) {
-  std::stack<DFSStackEntry> DFSStack;
-  BlockCEData &StartInfo = BlockData[StartBlock];
-  StartInfo.DFSNumber = ++DFSNumber;
-  StartInfo.OnStack = true;
-  // Push the start block
-  DFSStack.push(
-      {StartBlock, nullptr,
-       all_edges_begin(StartBlock, StartInfo.FakePreds, StartInfo.FakeSucc),
-       all_edges_end(StartBlock, StartInfo.FakePreds)});
-  AllNodes.push_back(StartBlock);
-  while (!DFSStack.empty()) {
-    DFSStackEntry &Entry = DFSStack.top();
-    if (Entry.ChildIt != Entry.ChildEnd) {
-      const BasicBlock *Child = *Entry.ChildIt;
-      ++Entry.ChildIt;
-      BlockCEData &ChildInfo = BlockData[Child];
-      if (ChildInfo.Visited)
-        continue;
-      DEBUG(dbgs() << "Going to visit ");
-      DEBUG(Child->printAsOperand(dbgs()));
-      DEBUG(dbgs() << " from ");
-      DEBUG(Entry.BB->printAsOperand(dbgs()));
-      DEBUG(dbgs() << "\n");
-      if (ChildInfo.OnStack) {
-        if (Child != Entry.Parent) {
-          DEBUG(dbgs() << "Adding ");
-          DEBUG(Child->printAsOperand(dbgs()));
-          DEBUG(dbgs() << " as backedge of ");
-          DEBUG(Entry.BB->printAsOperand(dbgs()));
-          DEBUG(dbgs() << "\n");
-          //     DEBUG(dbgs() << " parent was ");
-          //     if (Info.Parent)
-          //       DEBUG(Info.Parent->printAsOperand(dbgs()));
-          //     else
-          //       DEBUG(dbgs() << " null");
-          // This is a backedge
-          //     Info.Backedges.emplace_front(BB, *CCI);
-          auto &EntryInfo = BlockData[Entry.BB];
-          EntryInfo.Backedges.emplace_front(Entry.BB, Child);
-          ChildInfo.Backedges.emplace_front(Entry.BB, Child);
-=======
 // Performs and undirected DFS walk of the CFG. Conceptually all nodes are
 // expanded, splitting "predecessors" and "successors" out into separate nodes.
 // During the
@@ -234,98 +155,60 @@
         } else {
           pushDFS(Stack, Succ, B, SuccDirection);
           visitPre(Succ);
->>>>>>> 6694b73f
         }
-      } else {
-        ChildInfo.Parent = Entry.BB;
-        auto &EntryInfo = BlockData[Entry.BB];
-
-        DEBUG(dbgs() << "Parent set to ");
-        if (ChildInfo.Parent)
-          DEBUG(ChildInfo.Parent->printAsOperand(dbgs()));
-        else
-          DEBUG(dbgs() << " null");
-        DEBUG(dbgs() << "\n");
-        EntryInfo.Children.push_back(Child);
-        DFSStack.push(
-            {Child, Entry.BB,
-             all_edges_begin(Child, ChildInfo.FakePreds, ChildInfo.FakeSucc),
-             all_edges_end(Child, ChildInfo.FakePreds)});
-        ChildInfo.OnStack = true;
-        ChildInfo.DFSNumber = ++DFSNumber;
-        AllNodes.push_back(Child);
-        DEBUG(dbgs() << "DFS Number set to " << ChildInfo.DFSNumber << "\n");
+        continue;
       }
-    } else {
-      auto &EntryInfo = BlockData[Entry.BB];
-      DFSStack.pop();
-      EntryInfo.OnStack = false;
-      EntryInfo.Visited = true;
-    }
-  }
-}
-
-static void debugEdge(std::pair<const BasicBlock *, const BasicBlock *> Edge) {
-  dbgs() << "(";
-  Edge.first->printAsOperand(dbgs());
-  dbgs() << ",";
-  Edge.second->printAsOperand(dbgs());
-  dbgs() << ")";
-}
-
-void ControlEquivalence::debugNodeInfo(const BasicBlock *BB) {
-  dbgs() << "Info for node ";
-  BB->printAsOperand(dbgs());
-  dbgs() << "\n";
-  dbgs() << "Parent is ";
-  if (BlockData[BB].Parent)
-    BlockData[BB].Parent->printAsOperand(dbgs());
-  else
-    dbgs() << "null";
-
-  dbgs() << "\nList of backedges:{";
-  for (auto &BBEdge : BlockData[BB].Backedges) {
-    debugEdge(BBEdge);
-    dbgs() << " ";
-  }
-  dbgs() << "}\n";
-  dbgs() << "List of children:{";
-  for (auto &BB : BlockData[BB].Children) {
-    BB->printAsOperand(dbgs());
-    dbgs() << " ";
-  }
-  dbgs() << "}\n";
-}
-
-void ControlEquivalence::debugBracketList(const BracketList &BList) {
-  dbgs() << "{";
-  for (auto &Bracket : BList) {
-    dbgs() << "(";
-    Bracket.Edge.first->printAsOperand(dbgs());
-    dbgs() << ",";
-    Bracket.Edge.second->printAsOperand(dbgs());
-    dbgs() << ") ";
-  }
-  dbgs() << "}\n";
-}
-
-// The actual proof and understanding of this algorithm is a bit detailed, but
-// basically, we are computing compact bracket set for the edges in the graph,
-// based on the undirected DFS graph. Two nodes/edges in the graph are
-// control/cycle equivalent iff they have the same compact bracket set
-// This algorithm pretty directly corresponds to Figure 4 of the Cycle
-// Equivalence paper.
-
-void ControlEquivalence::cycleEquiv(const BasicBlock *From) {
-  DEBUG(dbgs() << "Computing for ");
-  DEBUG(From->printAsOperand(dbgs()));
+      // Swap directions to predecessors
+      if (Entry.Pred != Entry.PredEnd) {
+        Entry.Direction = PredDirection;
+        visitMid(B, SuccDirection);
+        continue;
+      }
+    }
+    // Pop block from stack when done with all preds and succs.
+    assert(Entry.Pred == Entry.PredEnd &&
+           "Did not finish predecessors before popping");
+    assert(Entry.Succ == Entry.SuccEnd &&
+           "Did not finish successors before popping");
+    popDFS(Stack, B);
+    visitPost(B, Entry.ParentBlock, Entry.Direction);
+  }
+}
+
+void ControlEquivalence::pushDFS(DFSStack &Stack, const BasicBlock *B,
+                                 const BasicBlock *From,
+                                 DFSDirection Direction) {
+  auto BlockResult = BlockData.find(B);
+  assert(BlockResult != BlockData.end() && "Should have found block data");
+
+  auto &BlockResultData = BlockResult->second;
+  assert(!BlockResultData.Visited && "Should not have been visited yet");
+  assert(BlockResultData.Participates &&
+         "Somehow visited a node that doesn't participate");
+
+  BlockResultData.OnStack = true;
+  Stack.push(DFSStackEntry{
+      Direction, combined_pred_begin(B, BlockResultData.FakePredEdges),
+      combined_pred_end(B, BlockResultData.FakePredEdges),
+      combined_succ_begin(B, BlockResultData.FakeSuccEdges),
+      combined_succ_end(B, BlockResultData.FakeSuccEdges), From, B});
+}
+void ControlEquivalence::popDFS(DFSStack &Stack, const BasicBlock *B) {
+  assert(Stack.top().Block == B && "Stack top is wrong");
+  auto BlockResult = BlockData.find(B);
+
+  assert(BlockResult != BlockData.end() && "Should have found block data");
+  auto &BlockResultData = BlockResult->second;
+  BlockResultData.OnStack = false;
+  BlockResultData.Visited = true;
+  Stack.pop();
+}
+
+void ControlEquivalence::visitPre(const BasicBlock *B) {
+  DEBUG(dbgs() << "pre-order visit of block ");
+  DEBUG(B->printAsOperand(dbgs()));
   DEBUG(dbgs() << "\n");
-  DEBUG(debugNodeInfo(From));
-
-<<<<<<< HEAD
-  BlockCEData &Info = BlockData[From];
-  // Compute hi(n)
-=======
+
   BlockData[B].DFSNumber = ++DFSNumber;
   DEBUG(dbgs() << "Assigned DFS Number " << BlockData[B].DFSNumber << "\n");
 }
@@ -340,124 +223,22 @@
   }
   dbgs() << "}";
 }
->>>>>>> 6694b73f
-
-  // hi0 = min (m.dfsnum | (n, m) is a backedge)
-  const BasicBlock *hi0 = nullptr;
-  unsigned hi0DFS;
-  for (auto &BBEdge : Info.Backedges) {
-    const BasicBlock *OtherEnd = BBEdge.second == From ? BBEdge.first : BBEdge.second;
-
-    if (!hi0 || BlockData[OtherEnd].DFSNumber < hi0DFS) {
-      hi0 = OtherEnd;
-      hi0DFS = BlockData[hi0].DFSNumber;
-    }
-  }
-
-<<<<<<< HEAD
-  // hi1 =min (c.hi | c is a child of of n)
-  const BasicBlock *hi1 = nullptr;
-  unsigned hi1DFS;
-  for (auto &BB : Info.Children) {
-    assert(BB != From);
-    BlockCEData &BBData = BlockData[BB];
-    assert(BBData.Hi != nullptr);
-    if (!hi1 || BlockData[BBData.Hi].DFSNumber < hi1DFS) {
-      hi1 = BBData.Hi;
-      hi1DFS = BlockData[BBData.Hi].DFSNumber;
-    }
-  }
-  Info.Hi = !hi0 ? hi1 : !hi1 ? hi0 : (hi0DFS < hi1DFS) ? hi0 : hi1;
-  // hi2 = min (c.hi | c is a child of n other than hi1)
-
-  const BasicBlock *hi2 = nullptr;
-  unsigned hi2DFS;
-  for (auto &BB : Info.Children) {
-    assert(BB != From);
-    BlockCEData &BBData = BlockData[BB];
-    assert(BBData.Hi != nullptr);
-    if (BBData.Hi == hi1)
-      continue;
-    if (hi2 || BlockData[BBData.Hi].DFSNumber < hi2DFS) {
-      hi2 = BBData.Hi;
-      hi2DFS = BlockData[BBData.Hi].DFSNumber;
-    }
-  }
-
-  // for (auto &BBEdge : Info.Children) {
-  //   assert(BBEdge.second != From);
-  //   BlockCEData &BBData = BlockData[BBEdge.second];
-  //   if (!hi1 || BlockData[BBData.Hi].DFSNumber < hi1DFS) {
-  //     if (!hi2 || hi1DFS < hi2DFS) {
-  //       hi2 = hi1;
-  //       hi2DFS = hi1DFS;
-  //     }
-  //     hi1 = BBData.Hi;
-  //     hi1DFS = BlockData[hi1].DFSNumber;
-  //   } else if (!hi2 || BlockData[BBData.Hi].DFSNumber < hi2DFS) {
-  //     hi2 = BBData.Hi;
-  //     hi2DFS = BlockData[hi2].DFSNumber;
-  //   }
-  // }
-
-  // Take the min of hi0, hi1
-  // Compute the bracketlist
-  for (auto &BB : Info.Children) {
-    assert(BB != From);
-    // n.blist = concat (c.blist, n.blist)
-    Info.BList.splice(Info.BList.begin(), BlockData[BB].BList);
-  }
-
-  // TODO: We can remove it in constant time by tracking the container for the
-  // edge
-  for (auto &BB : Info.Capping) {
-    assert(BB != From);
-    size_t beforesize = Info.BList.size();
-    Info.BList.remove_if(
-        [&BB](const Bracket &BR) { return BR.Edge.second == BB; });
-    assert(beforesize == 0 || beforesize != Info.BList.size());
-  }
-
-  // For each backedge b from a descendant of n to n
-  for (auto &BBEdge : Info.Backedges) {
-    const BasicBlock *OtherEnd = BBEdge.second == From ? BBEdge.first : BBEdge.second;
-    // See if it's our descendant
-    BlockCEData &BBData = BlockData[OtherEnd];
-    if (BBData.DFSNumber > Info.DFSNumber) {
-      // TODO fix this
-      size_t beforesize = Info.BList.size();
-      // delete (n.list, b)
-      Info.BList.remove_if(
-          [&BBEdge](const Bracket &BR) { return BR.Edge == BBEdge; });
-
-      DEBUG(dbgs() << "Backedge was from ");
-      DEBUG(From->printAsOperand(dbgs()));
-      DEBUG(dbgs() << " to  ");
-      DEBUG(OtherEnd->printAsOperand(dbgs()));
-      DEBUG(dbgs() << "\n");
-
-      assert((beforesize == 0 || beforesize != Info.BList.size()));
-      if (BBData.ClassNumber == 0) {
-        BBData.ClassNumber = ++ClassNumber;
-        DEBUG(dbgs() << "Bracket list for ");
-        DEBUG(From->printAsOperand(dbgs()));
-        DEBUG(dbgs() << " is ");
-        DEBUG(debugBracketList(Info.BList));
-        DEBUG(dbgs() << "Backedge updated class number for ");
-        DEBUG(OtherEnd->printAsOperand(dbgs()));
-        DEBUG(dbgs() << " to " << BBData.ClassNumber << "\n");
-      }
-    }
-  }
-
-  for (auto &BBEdge : Info.Backedges) {
-    const BasicBlock *OtherEnd = BBEdge.second == From ? BBEdge.first : BBEdge.second;
-    // See if it's our ancestor
-    BlockCEData &BBData = BlockData[OtherEnd];
-    if (BBData.DFSNumber <= Info.DFSNumber) {
-      auto Place = Info.BList.insert(Info.BList.begin(), {BBEdge, 0, 0});
-    }
-=======
+
+void ControlEquivalence::visitMid(const BasicBlock *B, DFSDirection Direction) {
+  DEBUG(dbgs() << "mid-order visit of block ");
+  DEBUG(B->printAsOperand(dbgs()));
+  DEBUG(dbgs() << "\n");
+  BlockCEData &Info = BlockData[B];
+  BracketList &BList = Info.BList;
+  // Remove brackets pointing to this node [line:19].
+  for (auto BLI = BList.begin(), BLE = BList.end(); BLI != BLE;) {
+    if (BLI->To == B && BLI->Direction != Direction) {
+      BLI = BList.erase(BLI);
+    } else {
+      ++BLI;
+    }
+  }
+
   // Potentially introduce artificial dependency from start to ends.
   if (BList.empty()) {
     assert(Direction == PredDirection && "Should not have to do this unless we "
@@ -510,42 +291,20 @@
     DEBUG(debugBracketList(ParentBList));
     DEBUG(dbgs()<<"\n");
     
->>>>>>> 6694b73f
-  }
-
-  if (hi2 && (!hi0 || hi0DFS > hi2DFS)) {
-    // Create a capping backedge
-    BlockData[hi2].Capping.push_front(From);
-    auto Place = Info.BList.insert(Info.BList.begin(), {{From, hi2}, 0, 0});
-  }
-  DEBUG(dbgs() << "Bracket list for ");
+  }
+}
+
+void ControlEquivalence::visitBackedge(const BasicBlock *From,
+                                       const BasicBlock *To,
+                                       DFSDirection Direction) {
+  DEBUG(dbgs() << "visit backedge from block ");
   DEBUG(From->printAsOperand(dbgs()));
-  DEBUG(dbgs() << " is ");
-  DEBUG(debugBracketList(Info.BList));
-
-  // If n is not the root of the DFS tree
-  if (From != FakeStart || 1) {
-    // Determine class for edge from parent(n) to n
-    const BasicBlock *Parent = Info.Parent;
-    if (Parent) {
-      Bracket &Top = Info.BList.front();
-      if (Top.RecentSize != Info.BList.size()) {
-        Top.RecentSize = Info.BList.size();
-        Top.RecentClass = ++ClassNumber;
-      }
-      DEBUG(dbgs() << "Parent updated class number for ");
-      DEBUG(From->printAsOperand(dbgs()));
-      DEBUG(dbgs() << " to " << Top.RecentClass << "\n");
-      Info.ClassNumber = Top.RecentClass;
-
-      if (Top.RecentSize == 1) {
-        // assert(Top.From != From);
-        assert(Top.Edge.second != From);
-        DEBUG(dbgs() << "Top Size updated class number for ");
-        DEBUG(Top.Edge.second->printAsOperand(dbgs()));
-        DEBUG(dbgs() << " to " << Info.ClassNumber << "\n");
-        BlockData[Top.Edge.second].ClassNumber = Info.ClassNumber;
-      }
-    }
-  }
+  DEBUG(dbgs() << " to block ");
+  DEBUG(To->printAsOperand(dbgs()));
+  DEBUG(dbgs() << "\n");
+
+  // Push backedge onto the bracket list [line:25].
+  BlockCEData &Info = BlockData[From];
+  BracketList &BList = Info.BList;
+  BList.emplace_back(Bracket{Direction, 0, 0, From, To});
 }