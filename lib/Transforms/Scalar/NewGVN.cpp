--- conflicted
+++ resolved
@@ -547,26 +547,7 @@
   E->allocateOperands(ArgRecycler, ExpressionAllocator);
   E->setType(I->getType());
   E->setOpcode(I->getOpcode());
-<<<<<<< HEAD
   bool UsedEquiv = false;
-  for (unsigned i = 0, e = I->getNumOperands(); i != e; ++i) {
-    BasicBlock *B = PN->getIncomingBlock(i);
-    if (!ReachableBlocks.count(B)) {
-      DEBUG(dbgs() << "Skipping unreachable block " << getBlockName(B)
-                   << " in PHI node " << *PN << "\n");
-      continue;
-    }
-    if (I->getOperand(i) != I) {
-      const BasicBlockEdge BBE(B, PhiBlock);
-      auto Operand = lookupOperandLeader(I->getOperand(i), I, BBE);
-      E->op_push_back(Operand.first);
-      UsedEquiv |= Operand.second;
-    } else {
-      E->op_push_back(I->getOperand(i));
-    }
-  }
-  E->setUsedEquivalence(UsedEquiv);
-=======
 
   auto ReachablePhiArg = [&](const Use &U) {
     return ReachableBlocks.count(PN->getIncomingBlock(U));
@@ -581,9 +562,10 @@
                    if (U == PN)
                      return PN;
                    const BasicBlockEdge BBE(PN->getIncomingBlock(U), PhiBlock);
-                   return lookupOperandLeader(U, I, BBE);
+                   auto Operand = lookupOperandLeader(U, I, BBE);
+                   UsedEquiv |= Operand.second;
+                   return Operand.first;
                  });
->>>>>>> 4650a04e
   return E;
 }
 
@@ -593,7 +575,7 @@
                                     const BasicBlock *B) {
   bool AllConstant = true;
   bool UsedEquiv = false;
-  if (auto GEP = dyn_cast<GetElementPtrInst>(I))
+  if (auto *GEP = dyn_cast<GetElementPtrInst>(I))
     E->setType(GEP->getSourceElementType());
   else
     E->setType(I->getType());
@@ -604,19 +586,11 @@
   // whether all members are constant.
   std::transform(I->op_begin(), I->op_end(), op_inserter(E), [&](Value *O) {
     auto Operand = lookupOperandLeader(O, I, B);
-<<<<<<< HEAD
     UsedEquiv |= Operand.second;
-    if (!isa<Constant>(Operand.first))
-      AllConstant = false;
-    E->op_push_back(Operand.first);
-  }
-  E->setUsedEquivalence(UsedEquiv);
-=======
-    AllConstant &= isa<Constant>(Operand);
-    return Operand;
-  });
-
->>>>>>> 4650a04e
+    AllConstant &= isa<Constant>(Operand.first);
+    return Operand.first;
+    });
+
   return AllConstant;
 }
 
