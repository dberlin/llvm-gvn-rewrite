--- conflicted
+++ resolved
@@ -547,12 +547,8 @@
     if (I->getOperand(i) != I) {
       const BasicBlockEdge BBE(B, PhiBlock);
       auto Operand = lookupOperandLeader(I->getOperand(i), I, BBE);
-<<<<<<< HEAD
-      E->ops_push_back(Operand.first);
+      E->op_push_back(Operand.first);
       UsedEquiv |= Operand.second;
-=======
-      E->op_push_back(Operand);
->>>>>>> c6e5fa68
     } else {
       E->op_push_back(I->getOperand(i));
     }
@@ -579,11 +575,7 @@
     UsedEquiv |= Operand.second;
     if (!isa<Constant>(Operand.first))
       AllConstant = false;
-<<<<<<< HEAD
-    E->ops_push_back(Operand.first);
-=======
-    E->op_push_back(Operand);
->>>>>>> c6e5fa68
+    E->op_push_back(Operand.first);
   }
   E->setUsedEquivalence(UsedEquiv);
   return AllConstant;
@@ -626,19 +618,14 @@
     if (Arg1 > Arg2)
       std::swap(Arg1, Arg2);
   }
-<<<<<<< HEAD
   bool UsedEquiv = false;
   auto BinaryLeader = lookupOperandLeader(Arg1, nullptr, B);
   UsedEquiv |= BinaryLeader.second;
-  E->ops_push_back(BinaryLeader.first);
+  E->op_push_back(BinaryLeader.first);
 
   BinaryLeader = lookupOperandLeader(Arg2, nullptr, B);
   UsedEquiv |= BinaryLeader.second;
-  E->ops_push_back(BinaryLeader.first);
-=======
-  E->op_push_back(lookupOperandLeader(Arg1, nullptr, B));
-  E->op_push_back(lookupOperandLeader(Arg2, nullptr, B));
->>>>>>> c6e5fa68
+  E->op_push_back(BinaryLeader.first);
 
   Value *V = SimplifyBinOp(Opcode, E->getOperand(0), E->getOperand(1), *DL, TLI,
                            DT, AC);
@@ -919,11 +906,7 @@
   // Give store and loads same opcode so they value number together.
   E->setOpcode(0);
   auto Operand = lookupOperandLeader(PointerOp, LI, B);
-<<<<<<< HEAD
-  E->ops_push_back(Operand.first);
-=======
-  E->op_push_back(Operand);
->>>>>>> c6e5fa68
+  E->op_push_back(Operand.first);
   if (LI)
     E->setAlignment(LI->getAlignment());
   E->setUsedEquivalence(Operand.second);
@@ -962,13 +945,9 @@
 
   // Give store and loads same opcode so they value number together.
   E->setOpcode(0);
-<<<<<<< HEAD
   auto Operand = lookupOperandLeader(SI->getPointerOperand(), SI, B);
-  E->ops_push_back(Operand.first);
+  E->op_push_back(Operand.first);
   E->setUsedEquivalence(Operand.second);
-=======
-  E->op_push_back(lookupOperandLeader(SI->getPointerOperand(), SI, B));
->>>>>>> c6e5fa68
 
   // TODO: Value number heap versions. We may be able to discover
   // things alias analysis can't on it's own (IE that a store and a
