//===- GVN.cpp - Eliminate redundant values and loads ---------------------===//
//
//                     The LLVM Compiler Infrastructure
//
// This file is distributed under the University of Illinois Open Source
// License. See LICENSE.TXT for details.
//
//===----------------------------------------------------------------------===//
//
// This pass performs global value numbering to eliminate fully redundant
// instructions.  It also performs simple dead load elimination.
//
// Note that this pass does the value numbering itself; it does not use the
// ValueNumbering analysis passes.
//
//===----------------------------------------------------------------------===//

#define DEBUG_TYPE "gvn"
#include "llvm/Transforms/Scalar.h"
#include "llvm/GlobalVariable.h"
#include "llvm/IntrinsicInst.h"
#include "llvm/LLVMContext.h"
#include "llvm/Metadata.h"
#include "llvm/Analysis/AliasAnalysis.h"
#include "llvm/Analysis/CFGPrinter.h"
#include "llvm/Analysis/ConstantFolding.h"
#include "llvm/Analysis/Dominators.h"
#include "llvm/Analysis/InstructionSimplify.h"
#include "llvm/Analysis/Loads.h"
#include "llvm/Analysis/MemoryBuiltins.h"
#include "llvm/Analysis/MemoryDependenceAnalysis.h"
#include "llvm/Analysis/PHITransAddr.h"
#include "llvm/Analysis/ValueTracking.h"
#include "llvm/Assembly/Writer.h"
#include "llvm/Target/TargetData.h"
#include "llvm/Target/TargetLibraryInfo.h"
#include "llvm/Transforms/Utils/BasicBlockUtils.h"
#include "llvm/Transforms/Utils/SSAUpdater.h"
#include "llvm/ADT/DenseMap.h"
#include "llvm/ADT/DenseSet.h"
#include "llvm/ADT/DepthFirstIterator.h"
#include "llvm/ADT/Hashing.h"
#include "llvm/ADT/PostOrderIterator.h"
#include "llvm/ADT/SmallPtrSet.h"
#include "llvm/ADT/SparseBitVector.h"
#include "llvm/ADT/Statistic.h"
#include "llvm/Support/Allocator.h"
#include "llvm/Support/CommandLine.h"
#include "llvm/Support/Debug.h"
#include "llvm/Support/IRBuilder.h"
#include "llvm/Support/PatternMatch.h"
#include "llvm/Support/RecyclingAllocator.h"
#include "llvm/Transforms/Utils/Local.h"


#include <algorithm>
#include <list>
#include <set>

using namespace llvm;
using namespace PatternMatch;

STATISTIC(NumGVNInstrDeleted,  "Number of instructions deleted");
STATISTIC(NumGVNBlocksDeleted, "Number of blocks deleted");
STATISTIC(NumGVNLoad,   "Number of loads deleted");
STATISTIC(NumGVNPRE,    "Number of instructions PRE'd");
STATISTIC(NumGVNBlocks, "Number of blocks merged");
STATISTIC(NumGVNSimpl,  "Number of instructions simplified");
STATISTIC(NumGVNEqProp, "Number of equalities propagated");
STATISTIC(NumPRELoad,   "Number of loads PRE'd");
STATISTIC(NumGVNPhisEqual, "Number of equivalent PHI");
STATISTIC(NumGVNPhisAllSame, "Number of PHIs whos arguments are all the same");
STATISTIC(NumGVNBinOpsSimplified, "Number of binary operations simplified");
STATISTIC(NumGVNCmpInsSimplified, "Number of comparison operations simplified");

static cl::opt<bool> EnablePRE("enable-pre",
                               cl::init(true), cl::Hidden);
static cl::opt<bool> EnableLoadPRE("enable-load-pre", cl::init(true));


// Maximum allowed recursion depth.
static cl::opt<uint32_t>
MaxRecurseDepth("max-recurse-depth", cl::Hidden, cl::init(1000), cl::ZeroOrMore,
                cl::desc("Max recurse depth (default = 1000)"));

//===----------------------------------------------------------------------===//
//                         ValueTable Class
//===----------------------------------------------------------------------===//

/// This class holds the mapping between values and value numbers.  It is used
/// as an efficient mechanism to determine the expression-wise equivalence of
/// two values.
namespace {
  typedef DenseMap<std::pair<std::pair<Value*, Value*>, BasicBlock*>, bool> DepBBQueryMap;
  DepBBQueryMap depQueryCache;
  typedef DenseMap<std::pair<Value*, Value*>, bool> DepIQueryMap;
  DepIQueryMap depIQueryCache;
  typedef DenseMap<Value *, SmallVector<NonLocalDepResult, 64> > LocDepMap;
  LocDepMap locDepCache;
  

  static void UpdateMemDepInfo(MemoryDependenceAnalysis *MD, Instruction *I, Value *V) {
    if (MD && V && V->getType()->isPointerTy())
      MD->invalidateCachedPointerInfo(V);
    if (MD && I && !I->isTerminator())
      MD->removeInstruction(I);
  }

  struct CongruenceClass;
  MemoryDependenceAnalysis *MD;
  const TargetData *TD;
  AliasAnalysis *AA;
  DenseSet<BasicBlock*> reachableBlocks;



/// CanCoerceMustAliasedValueToLoad - Return true if
/// CoerceAvailableValueToLoadType will succeed.
static bool CanCoerceMustAliasedValueToLoad(Value *StoredVal,
                                            Type *LoadTy,
                                            const TargetData &TD) {
  // If the loaded or stored value is an first class array or struct, don't try
  // to transform them.  We need to be able to bitcast to integer.
  if (LoadTy->isStructTy() || LoadTy->isArrayTy() ||
      StoredVal->getType()->isStructTy() ||
      StoredVal->getType()->isArrayTy())
    return false;

  // The store has to be at least as big as the load.
  if (TD.getTypeSizeInBits(StoredVal->getType()) <
        TD.getTypeSizeInBits(LoadTy))
    return false;

  return true;
}


/// AnalyzeLoadFromClobberingWrite - This function is called when we have a
/// memdep query of a load that ends up being a clobbering memory write (store,
/// memset, memcpy, memmove).  This means that the write *may* provide bits used
/// by the load but we can't be sure because the pointers don't mustalias.
///
/// Check this case to see if there is anything more we can do before we give
/// up.  This returns -1 if we have to give up, or a byte number in the stored
/// value of the piece that feeds the load.
static int AnalyzeLoadFromClobberingWrite(Type *LoadTy, Value *LoadPtr,
                                          Value *WritePtr,
                                          uint64_t WriteSizeInBits,
                                          const TargetData &TD) {
  // If the loaded or stored value is a first class array or struct, don't try
  // to transform them.  We need to be able to bitcast to integer.
  if (LoadTy->isStructTy() || LoadTy->isArrayTy())
    return -1;

  int64_t StoreOffset = 0, LoadOffset = 0;
  Value *StoreBase = GetPointerBaseWithConstantOffset(WritePtr, StoreOffset,TD);
  Value *LoadBase = GetPointerBaseWithConstantOffset(LoadPtr, LoadOffset, TD);
  if (StoreBase != LoadBase)
    return -1;

  // If the load and store are to the exact same address, they should have been
  // a must alias.  AA must have gotten confused.
  // FIXME: Study to see if/when this happens.  One case is forwarding a memset
  // to a load from the base of the memset.
#if 0
  if (LoadOffset == StoreOffset) {
    dbgs() << "STORE/LOAD DEP WITH COMMON POINTER MISSED:\n"
    << "Base       = " << *StoreBase << "\n"
    << "Store Ptr  = " << *WritePtr << "\n"
    << "Store Offs = " << StoreOffset << "\n"
    << "Load Ptr   = " << *LoadPtr << "\n";
    abort();
  }
#endif

  // If the load and store don't overlap at all, the store doesn't provide
  // anything to the load.  In this case, they really don't alias at all, AA
  // must have gotten confused.
  uint64_t LoadSize = TD.getTypeSizeInBits(LoadTy);

  if ((WriteSizeInBits & 7) | (LoadSize & 7))
    return -1;
  uint64_t StoreSize = WriteSizeInBits >> 3;  // Convert to bytes.
  LoadSize >>= 3;


  bool isAAFailure = false;
  if (StoreOffset < LoadOffset)
    isAAFailure = StoreOffset+int64_t(StoreSize) <= LoadOffset;
  else
    isAAFailure = LoadOffset+int64_t(LoadSize) <= StoreOffset;

  if (isAAFailure) {
#if 0
    dbgs() << "STORE LOAD DEP WITH COMMON BASE:\n"
    << "Base       = " << *StoreBase << "\n"
    << "Store Ptr  = " << *WritePtr << "\n"
    << "Store Offs = " << StoreOffset << "\n"
    << "Load Ptr   = " << *LoadPtr << "\n";
    abort();
#endif
    return -1;
  }

  // If the Load isn't completely contained within the stored bits, we don't
  // have all the bits to feed it.  We could do something crazy in the future
  // (issue a smaller load then merge the bits in) but this seems unlikely to be
  // valuable.
  if (StoreOffset > LoadOffset ||
      StoreOffset+StoreSize < LoadOffset+LoadSize)
    return -1;

  // Okay, we can do this transformation.  Return the number of bytes into the
  // store that the load is.
  return LoadOffset-StoreOffset;
}

/// AnalyzeLoadFromClobberingStore - This function is called when we have a
/// memdep query of a load that ends up being a clobbering store.
static int AnalyzeLoadFromClobberingStore(Type *LoadTy, Value *LoadPtr,
                                          StoreInst *DepSI,
                                          const TargetData &TD) {
  // Cannot handle reading from store of first-class aggregate yet.
  if (DepSI->getValueOperand()->getType()->isStructTy() ||
      DepSI->getValueOperand()->getType()->isArrayTy())
    return -1;

  Value *StorePtr = DepSI->getPointerOperand();
  uint64_t StoreSize =TD.getTypeSizeInBits(DepSI->getValueOperand()->getType());
  return AnalyzeLoadFromClobberingWrite(LoadTy, LoadPtr,
                                        StorePtr, StoreSize, TD);
}

/// AnalyzeLoadFromClobberingLoad - This function is called when we have a
/// memdep query of a load that ends up being clobbered by another load.  See if
/// the other load can feed into the second load.
static int AnalyzeLoadFromClobberingLoad(Type *LoadTy, Value *LoadPtr,
                                         LoadInst *DepLI, const TargetData &TD){
  // Cannot handle reading from store of first-class aggregate yet.
  if (DepLI->getType()->isStructTy() || DepLI->getType()->isArrayTy())
    return -1;

  Value *DepPtr = DepLI->getPointerOperand();
  uint64_t DepSize = TD.getTypeSizeInBits(DepLI->getType());
  int R = AnalyzeLoadFromClobberingWrite(LoadTy, LoadPtr, DepPtr, DepSize, TD);
  if (R != -1) return R;

  // If we have a load/load clobber an DepLI can be widened to cover this load,
  // then we should widen it!
  int64_t LoadOffs = 0;
  const Value *LoadBase =
    GetPointerBaseWithConstantOffset(LoadPtr, LoadOffs, TD);
  unsigned LoadSize = TD.getTypeStoreSize(LoadTy);

  unsigned Size = MemoryDependenceAnalysis::
    getLoadLoadClobberFullWidthSize(LoadBase, LoadOffs, LoadSize, DepLI, TD);
  if (Size == 0) return -1;

  return AnalyzeLoadFromClobberingWrite(LoadTy, LoadPtr, DepPtr, Size*8, TD);
}


static int AnalyzeLoadFromClobberingMemInst(Type *LoadTy, Value *LoadPtr,
                                            MemIntrinsic *MI,
                                            const TargetData &TD) {
  // If the mem operation is a non-constant size, we can't handle it.
  ConstantInt *SizeCst = dyn_cast<ConstantInt>(MI->getLength());
  if (SizeCst == 0) return -1;
  uint64_t MemSizeInBits = SizeCst->getZExtValue()*8;

  // If this is memset, we just need to see if the offset is valid in the size
  // of the memset..
  if (MI->getIntrinsicID() == Intrinsic::memset)
    return AnalyzeLoadFromClobberingWrite(LoadTy, LoadPtr, MI->getDest(),
                                          MemSizeInBits, TD);

  // If we have a memcpy/memmove, the only case we can handle is if this is a
  // copy from constant memory.  In that case, we can read directly from the
  // constant memory.
  MemTransferInst *MTI = cast<MemTransferInst>(MI);

  Constant *Src = dyn_cast<Constant>(MTI->getSource());
  if (Src == 0) return -1;

  GlobalVariable *GV = dyn_cast<GlobalVariable>(GetUnderlyingObject(Src, &TD));
  if (GV == 0 || !GV->isConstant()) return -1;

  // See if the access is within the bounds of the transfer.
  int Offset = AnalyzeLoadFromClobberingWrite(LoadTy, LoadPtr,
                                              MI->getDest(), MemSizeInBits, TD);
  if (Offset == -1)
    return Offset;

  // Otherwise, see if we can constant fold a load from the constant with the
  // offset applied as appropriate.
  Src = ConstantExpr::getBitCast(Src,
                                 llvm::Type::getInt8PtrTy(Src->getContext()));
  Constant *OffsetCst =
    ConstantInt::get(Type::getInt64Ty(Src->getContext()), (unsigned)Offset);
  Src = ConstantExpr::getGetElementPtr(Src, OffsetCst);
  Src = ConstantExpr::getBitCast(Src, PointerType::getUnqual(LoadTy));
  if (ConstantFoldLoadFromConstPtr(Src, &TD))
    return Offset;
  return -1;
}


  static std::string getBlockName(BasicBlock *B) {
    return DOTGraphTraits<const Function*>::getSimpleNodeLabel(B, NULL);
  }

  class Expression;

  struct ValueDFS {
    int dfs_in;
    int dfs_out;
    int localnum;
    Value *value;
    bool operator <(const ValueDFS &other) const {
      if (dfs_in < other.dfs_in)
	return true;
      else if (dfs_in == other.dfs_in)
	{
	  if (dfs_out < other.dfs_out)
	    return true;
	  else if (dfs_out == other.dfs_out)
	    return localnum < other.localnum;
	}
      return false;
    }
  };
    
  static uint32_t nextCongruenceNum = 0;
  struct CongruenceClass {
    uint32_t id;
    Value* leader;
    Expression* expression;
    DenseSet<Value *> members;
    bool dead;
    CongruenceClass():id(nextCongruenceNum++), leader(0), expression(0), dead(false) {};

  };

  DenseMap<Value*, CongruenceClass*> valueToClass;
  BumpPtrAllocator expressionAllocator;

  enum ExpressionType {
    ExpressionTypeBase,
    ExpressionTypeConstant,
    ExpressionTypeVariable,
    ExpressionTypeBasicStart,
    ExpressionTypeBasic,
    ExpressionTypeCall,
    ExpressionTypeInsertValue,
    ExpressionTypePhi,
    ExpressionTypeMemory,
    ExpressionTypeBasicEnd
  };

  class Expression {
  private:
    void operator=(const Expression&); // Do not implement
    Expression(const Expression&); // Do not implement
  protected:
    ExpressionType etype_;
    uint32_t opcode_;

  public:

    uint32_t getOpcode() const {
      return opcode_;
    }

    void setOpcode(uint32_t opcode) {
      opcode_ = opcode;
    }

    ExpressionType getExpressionType() const {
      return etype_;
    }
    /// Methods for support type inquiry through isa, cast, and dyn_cast:
    static inline bool classof(const Expression *) { return true; }


    Expression(uint32_t o = ~2U) : etype_(ExpressionTypeBase), opcode_(o) {}
    Expression(ExpressionType etype, uint32_t o = ~2U): etype_(etype), opcode_(o) { }

    virtual ~Expression() {};

    bool operator==(const Expression &other) const {
      if (opcode_ != other.opcode_)
        return false;
      if (opcode_ == ~0U || opcode_ == ~1U)
        return true;
      if (etype_ != other.etype_)
	return false;
      return equals(other);
    }

    virtual bool equals(const Expression &other) const {
      return true;
    }
    // Return true if this is equivalent to the other expression, including memory dependencies
    virtual bool depequals(const Expression &other) {
      return true;
    }

    virtual hash_code getHashValue() const {
      return hash_combine(etype_, opcode_);
    }
    virtual void print(raw_ostream &OS) {
      OS << "{etype = " << etype_ << ", opcode = " << opcode_ << " }";
    }
    void *operator new(size_t s) {
      return expressionAllocator.Allocate<Expression>();
    }
    // Since this is a bump ptr allocated structure, deletes do nothing but call the destructors.
    void operator delete(void *p) {
      expressionAllocator.Deallocate(p);
    }

  };
  inline raw_ostream &operator <<(raw_ostream &OS, Expression &E) {
    E.print(OS);
    return OS;
  }

  class BasicExpression: public Expression {
  private:
    void operator=(const BasicExpression&); // Do not implement
    BasicExpression(const BasicExpression&); // Do not implement
  protected:
    Type *type_;
  public:

    /// Methods for support type inquiry through isa, cast, and dyn_cast:
    static inline bool classof(const BasicExpression *) { return true; }
    static inline bool classof(const Expression *EB) {
      ExpressionType et = EB->getExpressionType();
      return et > ExpressionTypeBasicStart && et < ExpressionTypeBasicEnd;
    }

    void setType(Type *T) {
      type_ = T;
    }

    Type *getType() const {
      return type_;
    }

    SmallVector<Value*, 4> varargs;

    BasicExpression():type_(NULL)  {
      etype_ = ExpressionTypeBasic;
    };

    virtual ~BasicExpression() {};

    virtual bool equals(const Expression &other) const {
      const BasicExpression &OE = cast<BasicExpression>(other);
      if (type_ != OE.type_)
        return false;
      if (varargs != OE.varargs)
	return false;

      return true;
    }
    virtual void print(raw_ostream &OS) {
      OS << "{etype = " << etype_ << ", opcode = " << opcode_ << ", varargs = {";
      for (unsigned i = 0, e = varargs.size(); i != e; ++i) {
	OS << "[" << i << "] = " << varargs[i] << "  ";
      }
      OS << "}  }";
    }

    virtual hash_code getHashValue() const {
      return hash_combine(etype_, opcode_, type_,
                          hash_combine_range(varargs.begin(),
                                             varargs.end()));
    }
    void *operator new(size_t s) {
      return expressionAllocator.Allocate<BasicExpression>();
    }

  };
  class CallExpression: public BasicExpression {
  private:
    void operator=(const CallExpression&); // Do not implement
    CallExpression(const CallExpression&); // Do not implement
  protected:
    bool nomem_;
    bool readonly_;
    CallInst *callinst_;
  public:

  /// Methods for support type inquiry through isa, cast, and dyn_cast:
  static inline bool classof(const CallExpression *) { return true; }
    static inline bool classof(const Expression *EB) {
      return EB->getExpressionType() == ExpressionTypeCall;
    }
    CallExpression(CallInst *CI, bool nomem = false, bool readonly = false) {
      etype_ = ExpressionTypeCall;
      callinst_ = CI;
      nomem_ = nomem;
      readonly_ = readonly;
    };

    virtual ~CallExpression() {};

    virtual bool equals(const Expression &other) const {
      // Two calls are never the same if we don't have memory dependence info
      if (!MD)
	return false;
      const CallExpression &OE = cast<CallExpression>(other);
      if (type_ != OE.type_)
        return false;
      // Calls are unequal unless they have the same arguments
      if (varargs != OE.varargs)
	return false;
      return true;
    }
    virtual bool depequals (const Expression &other) {
      const CallExpression &OE = cast<CallExpression>(other);
      // Given the same arguments, two calls are equal if the dependency checker says one is dependent
      // on the other
      if (callinst_ != OE.callinst_) {
	MemDepResult local_dep = MD->getDependency(callinst_);
	if (!local_dep.isDef() && !local_dep.isNonLocal()) {
	  return false;
	}
	if (local_dep.isDef()) {
	  CallInst* local_cdep = cast<CallInst>(local_dep.getInst());
	  if (local_cdep != OE.callinst_)
	    return false;
	} else {
	  // True if all of the dependencies are either transparent or loads
	  bool allTransparent = true;
	  // Non-local case.
	  const MemoryDependenceAnalysis::NonLocalDepInfo &deps =
	    MD->getNonLocalCallDependency(callinst_);
	  CallInst* cdep = 0;
	  CongruenceClass *cclass = valueToClass[OE.callinst_];
	  assert(cclass != NULL && "Somehow got a call instruction without a congruence class into the expressionToClass mapping");

	  // Check to see if all non local dependencies are equal to
	  // the other call or if all of them are in the same
	  // congruence class as the other call instruction
	  for (unsigned i = 0, e = deps.size(); i != e; ++i) {
	    const NonLocalDepEntry *I = &deps[i];
	    
	    if (I->getResult().isNonLocal())
	      continue;

	    // Ignore clobbers by loads, since they have no impact on the call itself.
	    if (I->getResult().isClobber() && isa<LoadInst>(I->getResult().getInst()))
	      continue;
	      
	    allTransparent = false;
	    if (!I->getResult().isDef() || cdep != 0) {
	      cdep = 0;
	      break;
	    }
	    // We need to ensure that all dependencies are in the same
	    // congruence class as the other call instruction
	    CallInst *NonLocalDepCall = dyn_cast<CallInst>(I->getResult().getInst());
	    if (NonLocalDepCall) {
	      if (!cdep) {
		if (NonLocalDepCall == OE.callinst_ || valueToClass[NonLocalDepCall] == cclass)
		  cdep = NonLocalDepCall;
		else
		  break;
	      } else {
		CongruenceClass *NLDPClass = valueToClass[NonLocalDepCall];
		if (cclass != NLDPClass) {
		  cdep = 0;
		  break;
		}
	      }
	      continue;
	    }
	    cdep = 0;
	    break;
	  }
	  if (!cdep && !allTransparent)
	    return false;
	}
      }
      return true;
    }

    virtual hash_code getHashValue() const {
      return hash_combine(etype_, opcode_, type_, nomem_, readonly_,
                          hash_combine_range(varargs.begin(),
                                             varargs.end()));
    }

    virtual void print(raw_ostream &OS) {
      OS << "{etype = " << etype_ << ", opcode = " << opcode_ << ", varargs = {";
      for (unsigned i = 0, e = varargs.size(); i != e; ++i) {
	OS << "[" << i << "] = " << varargs[i] << "  ";
      }
      OS << "}";
      OS << " represents call at " << callinst_;
      OS << ", nomem = " << nomem_ << ", readonly = " << readonly_ << "}";
    }

    void *operator new(size_t s) {
      return expressionAllocator.Allocate<CallExpression>();
    }

  };
  class MemoryExpression: public BasicExpression {
  private:
    void operator=(const MemoryExpression&); // Do not implement
    MemoryExpression(const MemoryExpression&); // Do not implement
  protected:
    bool nonLocal_;
    bool isStore_;
    union {
      Instruction *inst;
      LoadInst *loadinst;
      StoreInst *storeinst;
    } inst_;

  public:

    // True if this memory expression had non local dependencies
    bool hadNonLocal() const {
      return nonLocal_;
    }
    
    bool isStore() const {
      return isStore_;
    }

    LoadInst *getLoadInst() const {
      assert (!isStore_ && "This is not a load memory expression");
      return inst_.loadinst;
    }

    StoreInst *getStoreInst() const {
      assert (isStore_ && "This is not a store memory expression");
      return inst_.storeinst;
    }

    /// Methods for support type inquiry through isa, cast, and dyn_cast:
    static inline bool classof(const MemoryExpression *) { return true; }
    static inline bool classof(const Expression *EB) {
      return EB->getExpressionType() == ExpressionTypeMemory;
    }
    MemoryExpression(LoadInst *L) {
      etype_ = ExpressionTypeMemory;
      isStore_ = false;
      nonLocal_ = false;
      inst_.loadinst = L;
    };

    MemoryExpression(StoreInst *S) {
      etype_ = ExpressionTypeMemory;
      isStore_ = true;
      nonLocal_ = false;
      inst_.storeinst = S;
    };

    virtual ~MemoryExpression() {};

    virtual bool equals(const Expression &other) const {
      // Two loads/stores are never the same if we don't have memory dependence info
      if (!MD)
	return false;
      const MemoryExpression &OE = cast<MemoryExpression>(other);
      if (varargs != OE.varargs)
	return false;
      return true;
    }

    virtual bool depequals(const Expression &other) {
      const MemoryExpression &OE = cast<MemoryExpression>(other);
      if (!isStore_) {
	LoadInst *LI = inst_.loadinst;
	Instruction *OI = OE.inst_.inst;

	if (LI != OI) {
	  MemDepResult Dep = MD->getDependency(LI);
	  if (Dep.isNonLocal()) {
	    nonLocal_ = true;
	    return nonLocalEquals(LI, Dep, OE);
	  }
	  // If we weren't dependent on the other load, they aren't equal.
	  if (Dep.getInst() != OI)
	    return false;
	  // If we are dependent, but it's not a straight def, see if they can be made equal.
	  if (Dep.isClobber() && TD) {
	    if (StoreInst *DepSI = dyn_cast<StoreInst>(Dep.getInst())) {
	      int Offset = AnalyzeLoadFromClobberingStore(LI->getType(),
							  varargs[0],
							  DepSI, *TD);
	      if (Offset == -1 || !CanCoerceMustAliasedValueToLoad(DepSI->getValueOperand(),
								   LI->getType(),
								   *TD))
		return false;
	      return true;
	    }
	    if (LoadInst *DepLI = dyn_cast<LoadInst>(Dep.getInst())) {
	      int Offset = AnalyzeLoadFromClobberingLoad(LI->getType(),
							 varargs[0],
							 DepLI, *TD);
	      if (Offset == -1 || !CanCoerceMustAliasedValueToLoad(DepLI,
								   LI->getType(),
								   *TD))
		return false;
	      return true;
	    }
	    // If the clobbering value is a memset/memcpy/memmove, see if we can forward
	    // a value on from it.
	    if (MemIntrinsic *DepMI = dyn_cast<MemIntrinsic>(Dep.getInst())) {
	      int Offset = AnalyzeLoadFromClobberingMemInst(LI->getType(),
							    LI->getPointerOperand(),
							    DepMI, *TD);
	      if (Offset == -1)
		return false;
	      return true; 
	    }
	    return false;
	  }
	  // If the load is def'd, just make sure we can coerce types.
	  if (!Dep.isDef()) {
	    return false;
	  }
	  Instruction *DepInst = Dep.getInst();
	  if (StoreInst *DepSI = dyn_cast<StoreInst>(DepInst)) {
	    Value *StoredVal = DepSI->getValueOperand();

	    // The store and load are to a must-aliased pointer, but they may not
	    // actually have the same type.  See if we know how to reuse the stored
	    // value (depending on its type).
	    if (StoredVal->getType() != LI->getType()) {
	      if (!TD || !CanCoerceMustAliasedValueToLoad(StoredVal, LI->getType(), *TD))
		return false;
	    }
	    return true;
	  }
	  if (LoadInst *DepLI = dyn_cast<LoadInst>(DepInst)) {
	    // The loads are of a must-aliased pointer, but they may not
	    // actually have the same type.  See if we know how to reuse the stored
	    // value (depending on its type).
	    if (DepLI->getType() != LI->getType()) {
	      if (!TD || !CanCoerceMustAliasedValueToLoad(DepLI, LI->getType(), *TD))
		return false;
	    }
	    return true;
	  }	    
	  //TODO: memintrisic case
	  return false;
	}
	return true;
      } else {
	// Two stores are the same if they store the same value to the same place.
	// TODO: Use lookup to valueize and store value of store
	if (OE.isStore_ && OE.inst_.storeinst->getValueOperand() == inst_.storeinst->getValueOperand())
	  return true;
	return false;
      }

      return true;
    }

    bool nonLocalEquals(LoadInst *LI, MemDepResult &Dep,
			const MemoryExpression &OE) const {

      // Check our two caches.  Note that the caches do not cause us
      // to lose any equivalences. 
      // Because this is an optimistic value numbering, things do not
      // become *more equivalent*, only less equivalent.
      // As such, we only cache negative results, never positive ones
      // Positive results may become negative results in cases where
      // the congruence classes change


      DepIQueryMap::key_type iCacheKey(std::make_pair(LI, OE.inst_.inst));
      DepIQueryMap::const_iterator DII = depIQueryCache.find(iCacheKey);
      if (DII != depIQueryCache.end()) {
	DEBUG(dbgs() << "IDep query hit\n");
	return DII->second;
      }
      DepBBQueryMap::key_type cacheKey(std::make_pair(std::make_pair(varargs[0], OE.varargs[0]), LI->getParent()));
      DepBBQueryMap::const_iterator DQI = depQueryCache.find(cacheKey);
      if (DQI != depQueryCache.end()) {
	DEBUG(dbgs() << "Dep query hit\n");
	return DQI->second;
      }
      // Check to see if all of the other deps have the same congruence class
      // as the load we are asking about, or we can reuse them.
      CongruenceClass *OIClass = valueToClass[OE.inst_.loadinst];
      if (!OIClass)
	return false;

      // We should mark the non-local ones so we can try to PRE them later
      SmallVector<NonLocalDepResult, 64> Deps;
      AliasAnalysis::Location Loc = AA->getLocation(LI);
      // TODO: This should be safe right now (getLocation rips the type info out
      // before we change it, etc).  It may become unsafe in the future.
      // We should change the interface and code a bit to make this
      // explicit
      // Note that this catches significantly more loads, because we
      // avoid phi translation failures
      // 
      Loc.Ptr = varargs[0];
      Deps = locDepCache.lookup(LI);
      if (Deps.size() == 0)  {
	MD->getNonLocalPointerDependency(Loc, true, LI->getParent(), Deps);
	locDepCache[LI] = Deps;
      }
      // If we had to process more than one hundred blocks to find the
      // dependencies, this load isn't worth worrying about.  Optimizing
      // it will be too expensive.
      unsigned NumDeps = Deps.size();
      if (NumDeps > 100) {
	depIQueryCache[iCacheKey] = false;
	depQueryCache[cacheKey] = false;
	return false;
      }
      if (NumDeps == 1 &&
	  !Deps[0].getResult().isDef() && !Deps[0].getResult().isClobber()) {
	DEBUG(
	      dbgs() << "GVN: non-local load ";
	      WriteAsOperand(dbgs(), LI);
	      dbgs() << " has unknown dependencies\n";
	      );
	depIQueryCache[iCacheKey] = false;
	depQueryCache[cacheKey] = false;
	return false;
      }
      int numcallclobbers = 0;
      int numstoreclobbers = 0;
      int numloadclobbers = 0;
      for (unsigned i = 0, e = NumDeps; i != e; ++i) {
	BasicBlock *DepBB = Deps[i].getBB();

	// We may have dependencies memdep has discovered but are in
	// unreachable blocks. They don't matter (block reachability
	// for things reaching this block should be completely
	// calculated by the time we get here)
	if (!reachableBlocks.count(DepBB))
	  continue;
	MemDepResult DepInfo = Deps[i].getResult();
	if (!DepInfo.isDef() && !DepInfo.isClobber()) {
	  depIQueryCache[iCacheKey] = false;
	  depQueryCache[cacheKey] = false;
	  return false;
	}
	// Make sure all dependencies are in the same congruence
	// class
	// TODO: need to be in the same congruence class or they need to be fixable.
	CongruenceClass *DepClass = valueToClass[DepInfo.getInst()];
	// It could be an unreachable dependency MemDep doesn't know
	// about.
	// If this is the case, it will still have the InitialClass as
	// its congruence class
	if (DepClass != OIClass) {
	  depQueryCache[cacheKey] = false;
	  return false;
	}

	if (DepInfo.isClobber()) {
	  // The address being loaded in this non-local block may
	  // not be the same as the pointer operand of the load
	  // if PHI translation occurs.  Make sure to consider
	  // the right address.
	  Value *Address = Deps[i].getAddress();

	  // If the dependence is to a store that writes to a
	  // superset of the bits read by the load, we can
	  // extract the bits we need for the load from the
	  // stored value.
	  if (StoreInst *DepSI = dyn_cast<StoreInst>(DepInfo.getInst())) {
	    if (TD && Address) {
	      int Offset = AnalyzeLoadFromClobberingStore(LI->getType(), Address,
							  DepSI, *TD);
	      if (Offset == -1) {
		depIQueryCache[iCacheKey] = false;
		depQueryCache[cacheKey] = false;
		return false;
	      }
	    }
	  }

	  // Check to see if we have something like this:
	  //    load i32* P
	  //    load i8* (P+1)
	  // if we have this, we can replace the later with an
	  // extraction from the former.
	  if (LoadInst *DepLI = dyn_cast<LoadInst>(DepInfo.getInst())) {
	    // If this is a clobber and L is the first
	    // instruction in its block, then we have the first
	    // instruction in the entry block.
	    if (DepLI != LI && Address && TD) {
	      int Offset = AnalyzeLoadFromClobberingLoad(LI->getType(),
							 LI->getPointerOperand(),
							 DepLI, *TD);

	      if (Offset == -1) {
		depIQueryCache[iCacheKey] = false;
		depQueryCache[cacheKey] = false;
		return false;
	      }
	    }
	  }
	  // If the clobbering value is a memset/memcpy/memmove, see if we can forward
	  // a value on from it.
	  if (MemIntrinsic *DepMI = dyn_cast<MemIntrinsic>(Dep.getInst())) {
	    int Offset = AnalyzeLoadFromClobberingMemInst(LI->getType(),
							  LI->getPointerOperand(),
							  DepMI, *TD);
	    if (Offset != -1) {
	      depIQueryCache[iCacheKey] = false;
	      depQueryCache[cacheKey] = false;
	      return false;
	    }
	  }
	  depIQueryCache[iCacheKey] = false;
	  depQueryCache[cacheKey] = false;
	  return false;
	}
	
	// DepInfo.isDef() here
	Instruction *DepInst = DepInfo.getInst();

	if (StoreInst *S = dyn_cast<StoreInst>(DepInst)) {
	  // Reject loads and stores that are to the same address
	  // but are of different types if we have to.
	  if (S->getValueOperand()->getType() != LI->getType()) {
	    // If the stored value is larger or equal to the
	    // loaded value, we can reuse it.
	    if (TD == 0 || !CanCoerceMustAliasedValueToLoad(S->getValueOperand(),
							    LI->getType(), *TD)) {
	      depIQueryCache[iCacheKey] = false;
	      depQueryCache[cacheKey] = false;
	      return false;
	    }
	  }
	  continue;
	}
	// TODO: Better coercion
	if (LoadInst *LD = dyn_cast<LoadInst>(DepInst)) {
	  // If the types mismatch and we can't handle it, reject reuse of the load.
	  if (LD->getType() != LI->getType()) {
	    // If the stored value is larger or equal to the loaded value, we can
	    // reuse it.
	    if (TD == 0 || !CanCoerceMustAliasedValueToLoad(LD, LI->getType(),*TD)) {
	      depIQueryCache[iCacheKey] = false;
	      depQueryCache[cacheKey] = false;
	      return false;
	    }
	  }
	  continue;
	}
	depIQueryCache[iCacheKey] = false;
	depQueryCache[cacheKey] = false;
	return false;
      }
      // If we got through all the dependencies, we are good to go
      return true;
    }

    virtual hash_code getHashValue() const {
      return hash_combine(etype_, opcode_,
                          hash_combine_range(varargs.begin(),
                                             varargs.end()));
    }
    void *operator new(size_t s) {
      return expressionAllocator.Allocate<MemoryExpression>();
    }

  };

  class InsertValueExpression: public BasicExpression {
  private:
    void operator=(const InsertValueExpression&); // Do not implement
    InsertValueExpression(const InsertValueExpression&); // Do not implement
  public:

    /// Methods for support type inquiry through isa, cast, and dyn_cast:
    static inline bool classof(const InsertValueExpression *) { return true; }
    static inline bool classof(const Expression *EB) {
      return EB->getExpressionType() == ExpressionTypeInsertValue;
    }

    SmallVector<uint32_t, 4> intargs;

    InsertValueExpression() {
      etype_ = ExpressionTypeInsertValue;
    };

    virtual ~InsertValueExpression() {};

    virtual bool equals(const Expression &other) const {
      const InsertValueExpression &OE = cast<InsertValueExpression>(other);
      if (type_ != OE.type_)
        return false;
      if (varargs != OE.varargs)
	return false;
      if (intargs != OE.intargs)
	return false;

      return true;
    }

    virtual hash_code getHashValue() const {
      return hash_combine(etype_, opcode_, type_,
                          hash_combine_range(varargs.begin(),
                                             varargs.end()),
                          hash_combine_range(intargs.begin(), intargs.end()));
    }
    virtual void print(raw_ostream &OS) {
      OS << "{etype = " << etype_ << ", opcode = " << opcode_ << ", varargs = {";
      for (unsigned i = 0, e = varargs.size(); i != e; ++i) {
	OS << "[" << i << "] = " << varargs[i] << "  ";
      }
      OS << "}, intargs = {";
      for (unsigned i = 0, e = intargs.size(); i != e; ++i) {
	OS << "[" << i << "] = " << intargs[i] << "  ";
      }
      OS << "}  }";
    }
    void *operator new(size_t s) {
      return expressionAllocator.Allocate<InsertValueExpression>();
    }

  };

  class PHIExpression : public BasicExpression {
  public:
    void *operator new(size_t s) {
      return expressionAllocator.Allocate<PHIExpression>();
    }

    /// Methods for support type inquiry through isa, cast, and dyn_cast:
    static inline bool classof(const PHIExpression *) { return true; }
    static inline bool classof(const Expression *EB) {
      return EB->getExpressionType() == ExpressionTypePhi;
    }
    BasicBlock *getBB() const {
      return bb_;
    }

    void setBB(BasicBlock *bb) {
      bb_ = bb;
    }

    virtual bool equals(const Expression &other) const {
      const PHIExpression &OE = cast<PHIExpression>(other);
      if (bb_ != OE.bb_)
	return false;
      if (type_ != OE.type_)
        return false;
      if (varargs != OE.varargs)
	return false;
      return true;
    }

    PHIExpression():bb_(NULL) {
      etype_ = ExpressionTypePhi;
    }


    PHIExpression(BasicBlock *bb):bb_(bb) {
      etype_ = ExpressionTypePhi;
    }

    virtual hash_code getHashValue() const {
      return hash_combine(etype_, bb_, opcode_, type_,
                          hash_combine_range(varargs.begin(),
                                             varargs.end()));
    }
    virtual void print(raw_ostream &OS) {
      OS << "{etype = " << etype_ << ", opcode = " << opcode_ << ", varargs = {";
      for (unsigned i = 0, e = varargs.size(); i != e; ++i) {
	OS << "[" << i << "] = " << varargs[i] << "  ";
      }
      OS << "}, bb = " << bb_ << "  }";
    }

    private:
    void operator=(const PHIExpression&); // Do not implement
    PHIExpression(const PHIExpression&); // Do not implement
    BasicBlock *bb_;


  };
  class VariableExpression : public Expression {
    public:

    /// Methods for support type inquiry through isa, cast, and dyn_cast:
    static inline bool classof(const VariableExpression *) { return true; }
    static inline bool classof(const Expression *EB) {
      return EB->getExpressionType() == ExpressionTypeVariable;
    }

    Value *getVariableValue() const {
      return variableValue_;
    }
    void setVariableValue(Constant *V) {
      variableValue_ = V;
    }
    virtual bool equals(const Expression &other) const {
      const VariableExpression &OC = cast<VariableExpression>(other);
      if (variableValue_ != OC.variableValue_)
	return false;
      return true;
    }

    VariableExpression():Expression(ExpressionTypeVariable), variableValue_(NULL) { }


    VariableExpression(Value *variableValue):Expression(ExpressionTypeVariable), variableValue_(variableValue) { }
    virtual hash_code getHashValue() const {
      return hash_combine(etype_, variableValue_->getType(), variableValue_);
    }

    virtual void print(raw_ostream &OS) {
      OS << "{etype = " << etype_ << ", opcode = " << opcode_ << ", variable = " << variableValue_ << " }";
    }
    void *operator new(size_t s) {
      return expressionAllocator.Allocate<VariableExpression>();
    }

    private:
    void operator=(const VariableExpression&); // Do not implement
    VariableExpression(const VariableExpression&); // Do not implement

    Value* variableValue_;

  };
  class ConstantExpression : public Expression {
    public:

    /// Methods for support type inquiry through isa, cast, and dyn_cast:
    static inline bool classof(const ConstantExpression *) { return true; }
    static inline bool classof(const Expression *EB) {
      return EB->getExpressionType() == ExpressionTypeConstant;
    }
    Constant *getConstantValue() const {
      return constantValue_;
    }

    void setConstantValue(Constant *V) {
      constantValue_ = V;
    }
    virtual bool equals(const Expression &other) const {
      const ConstantExpression &OC = cast<ConstantExpression>(other);
      if (constantValue_ != OC.constantValue_)
	return false;
      return true;
    }

    ConstantExpression():Expression(ExpressionTypeConstant), constantValue_(NULL) { }


    ConstantExpression(Constant *constantValue):Expression(ExpressionTypeConstant), constantValue_(constantValue) { }
    virtual hash_code getHashValue() const {
      return hash_combine(etype_, constantValue_->getType(), constantValue_);
    }
    void *operator new(size_t s) {
      return expressionAllocator.Allocate<ConstantExpression>();
    }

    private:
    void operator=(const ConstantExpression&); // Do not implement
    ConstantExpression(const ConstantExpression&); // Do not implement

    Constant* constantValue_;

  };



}

//===----------------------------------------------------------------------===//
//                                GVN Pass
//===----------------------------------------------------------------------===//

namespace {
  class GVN : public FunctionPass {
    CongruenceClass *InitialClass;
    bool noLoads;
    DominatorTree *DT;
    const TargetLibraryInfo *TLI;
    DenseSet<std::pair<BasicBlock*, BasicBlock*> > reachableEdges;
    DenseSet<Instruction*> touchedInstructions;
    DenseMap<Instruction*, uint32_t> processedCount;
    std::vector<CongruenceClass*> congruenceClass;

    struct ComparingExpressionInfo {
      static inline Expression* getEmptyKey() {
        intptr_t Val = -1;
        Val <<= PointerLikeTypeTraits<Expression*>::NumLowBitsAvailable;
        return reinterpret_cast<Expression*>(Val);
      }
      static inline Expression* getTombstoneKey() {
        intptr_t Val = -2;
        Val <<= PointerLikeTypeTraits<Expression*>::NumLowBitsAvailable;
        return reinterpret_cast<Expression*>(Val);
      }
      static unsigned getHashValue(const Expression *V) {
        return static_cast<unsigned>(V->getHashValue());


      }
      static bool isEqual(Expression *LHS, const Expression *RHS) {
        if (LHS == RHS)
          return true;
        if (LHS == getTombstoneKey() || RHS == getTombstoneKey()
            || LHS == getEmptyKey() || RHS == getEmptyKey())
          return false;
        return *LHS == *RHS && LHS->depequals(*RHS);
      }
    };

    typedef DenseMap<Expression*, CongruenceClass*, ComparingExpressionInfo> ExpressionClassMap;
    ExpressionClassMap expressionToClass;
    // We separate out the memory expressions to keep hashtable resizes from occurring as often.
    ExpressionClassMap memoryExpressionToClass;
    DenseSet<Expression*, ComparingExpressionInfo> uniquedExpressions;
    DenseSet<Expression*> expressionToDelete;
    DenseSet<Value*> changedValues;

    Value *lookupOperandLeader(Value*);
    // expression handling
    Expression *createExpression(Instruction*);
    void setBasicExpressionInfo(Instruction*, BasicExpression*);
    Expression *createPHIExpression(Instruction*);
    Expression *createVariableExpression(Value*);
    Expression *createConstantExpression(Constant*);
    Expression *createMemoryExpression(StoreInst*);
    Expression *createMemoryExpression(LoadInst*);
    Expression *createCallExpression(CallInst*, bool, bool);
    Expression *createInsertValueExpression(InsertValueInst*);
    Expression *uniquifyExpression(Expression*);

  public:
    static char ID; // Pass identification, replacement for typeid
    explicit GVN(bool noloads = false)
      : FunctionPass(ID), noLoads(noloads) {
      initializeGVNPass(*PassRegistry::getPassRegistry());
    }

    bool runOnFunction(Function &F);

    const TargetData *getTargetData() const { return TD; }
    DominatorTree &getDominatorTree() const { return *DT; }
    AliasAnalysis *getAliasAnalysis() const { return AA; }
    MemoryDependenceAnalysis &getMemDep() const { return *MD; }

    // New instruction creation
    void handleNewInstruction(Instruction*);
    void markUsersTouched(Value*);
    Value *CoerceAvailableValueToLoadType(Value*,Type*,Instruction*,const TargetData &);
    
    Value *GetStoreValueForLoad(Value*, unsigned, Type*, Instruction*,
				const TargetData&);
    Value *GetLoadValueForLoad(LoadInst*, unsigned, Type*, Instruction*,
			       const TargetData&);
    Value *GetMemInstValueForLoad(MemIntrinsic*, unsigned, Type*,
				  Instruction*, const TargetData&);

  private:
    DenseSet<Instruction*> instrsToErase_;
    void markInstructionForDeletion(Instruction *I) {
      DEBUG(dbgs() << "Marking " << *I << " for deletion\n");
      // instrsToErase_.insert(I); 
      // CongruenceClass *CC = valueToClass.lookup(I);
      // assert (!CC || CC == InitialClass);
      
      // valueToClass.erase(I);
    }
    void verifyRemoved(Instruction *I) {
      for (unsigned i = 0, e = congruenceClass.size(); i != e; ++i) {
	if (!congruenceClass[i] || congruenceClass[i] == InitialClass
	    || congruenceClass[i]->dead) 
	  continue;
	CongruenceClass *CC = congruenceClass[i];
	assert (CC->leader != I && "Leader is messed up");
	assert (CC->members.count(I) == 0 && "Removed instruction still a member");
      }
    }
    
    // Elimination
    void convertDenseToDFSOrdered(DenseSet<Value*>&, std::set<ValueDFS>&);
    void replaceInstruction(Instruction*, Value*, CongruenceClass*);
    DenseMap<BasicBlock*, std::pair<int, int> > DFSBBMap;
    DenseMap<Instruction*, uint32_t> InstrLocalDFS;

    // Symbolic evaluation
    Expression *performSymbolicEvaluation(Value*, BasicBlock*);
    Expression *performSymbolicLoadEvaluation(Instruction*, BasicBlock*);
    Expression *performSymbolicStoreEvaluation(Instruction*, BasicBlock*);
    Expression *performSymbolicCallEvaluation(Instruction*, BasicBlock*);
    Expression *performSymbolicPHIEvaluation(Instruction*, BasicBlock*);
    // Congruence findin
    void performCongruenceFinding(Value*, Expression*);
    // Predicate and reachability handling
    void updateReachableEdge(BasicBlock*, BasicBlock*);
    void processOutgoingEdges(TerminatorInst* TI);
    void propagateChangeInEdge(BasicBlock*);
    // Non-local load handling
    bool processNonLocalLoad(LoadInst*);
    
    // List of critical edges to be split between iterations.
    SmallVector<std::pair<TerminatorInst*, unsigned>, 4> toSplit;

    virtual void getAnalysisUsage(AnalysisUsage &AU) const {
      AU.addRequiredID(BreakCriticalEdgesID);
      AU.addPreservedID(BreakCriticalEdgesID);
      AU.addRequired<DominatorTree>();
      AU.addRequired<TargetLibraryInfo>();
      if (!noLoads)
        AU.addRequired<MemoryDependenceAnalysis>();
      AU.addRequired<AliasAnalysis>();
      AU.addPreserved<DominatorTree>();
      AU.addPreserved<AliasAnalysis>();
    }


    // Helper fuctions
    // FIXME: eliminate or document these better
    void dump(DenseMap<uint32_t, Value*> &d);
    Value *findPRELeader(BasicBlock*, Value*);
    bool splitCriticalEdges();
    bool performPRE(Function &F);
    unsigned replaceAllDominatedUsesWith(Value*, Value*, BasicBlock*);
    bool propagateEquality(Value*, Value*, BasicBlock*);
  };

  char GVN::ID = 0;
}


// createGVNPass - The public interface to this file...
FunctionPass *llvm::createGVNPass(bool noLoads) {
  return new GVN(noLoads);
}

INITIALIZE_PASS_BEGIN(GVN, "gvn", "Global Value Numbering", false, false)
INITIALIZE_PASS_DEPENDENCY(BreakCriticalEdges)
INITIALIZE_PASS_DEPENDENCY(MemoryDependenceAnalysis)
INITIALIZE_PASS_DEPENDENCY(DominatorTree)
INITIALIZE_PASS_DEPENDENCY(TargetLibraryInfo)
INITIALIZE_AG_DEPENDENCY(AliasAnalysis)
INITIALIZE_PASS_END(GVN, "gvn", "Global Value Numbering", false, false)


/// CoerceAvailableValueToLoadType - If we saw a store of a value to memory, and
/// then a load from a must-aliased pointer of a different type, try to coerce
/// the stored value.  LoadedTy is the type of the load we want to replace and
/// InsertPt is the place to insert new instructions.
///
/// If we can't do it, return null.
Value *GVN::CoerceAvailableValueToLoadType(Value *StoredVal,
                                             Type *LoadedTy,
                                             Instruction *InsertPt,
                                             const TargetData &TD) {
  if (!CanCoerceMustAliasedValueToLoad(StoredVal, LoadedTy, TD))
    return 0;

  // If this is already the right type, just return it.
  Type *StoredValTy = StoredVal->getType();

  uint64_t StoreSize = TD.getTypeSizeInBits(StoredValTy);
  uint64_t LoadSize = TD.getTypeSizeInBits(LoadedTy);

  // If the store and reload are the same size, we can always reuse it.
  if (StoreSize == LoadSize) {
    // Pointer to Pointer -> use bitcast.
    if (StoredValTy->isPointerTy() && LoadedTy->isPointerTy()) {
      Instruction *I = new BitCastInst(StoredVal, LoadedTy, "", InsertPt);
      handleNewInstruction(I);
      
      return I;
    }
    

    // Convert source pointers to integers, which can be bitcast.
    if (StoredValTy->isPointerTy()) {
      StoredValTy = TD.getIntPtrType(StoredValTy->getContext());
      Instruction *I = new PtrToIntInst(StoredVal, StoredValTy, "", InsertPt);
      StoredVal = I;
      handleNewInstruction(I);
    }

    Type *TypeToCastTo = LoadedTy;
    if (TypeToCastTo->isPointerTy())
      TypeToCastTo = TD.getIntPtrType(StoredValTy->getContext());

    if (StoredValTy != TypeToCastTo) 
      {
         Instruction *I = new BitCastInst(StoredVal, TypeToCastTo, "", InsertPt);
	 StoredVal = I;
	 handleNewInstruction(I);
      }
    

    // Cast to pointer if the load needs a pointer type.
    if (LoadedTy->isPointerTy()) 
      {
	Instruction *I = new IntToPtrInst(StoredVal, LoadedTy, "", InsertPt);
	StoredVal = I;
	handleNewInstruction(I);
      }
    return StoredVal;
  }

  // If the loaded value is smaller than the available value, then we can
  // extract out a piece from it.  If the available value is too small, then we
  // can't do anything.
  assert(StoreSize >= LoadSize && "CanCoerceMustAliasedValueToLoad fail");

  // Convert source pointers to integers, which can be manipulated.
  if (StoredValTy->isPointerTy()) {
    StoredValTy = TD.getIntPtrType(StoredValTy->getContext());
    Instruction *I = new PtrToIntInst(StoredVal, StoredValTy, "", InsertPt);
    StoredVal = I;
    handleNewInstruction(I);
  }

  // Convert vectors and fp to integer, which can be manipulated.
  if (!StoredValTy->isIntegerTy()) {
    StoredValTy = IntegerType::get(StoredValTy->getContext(), StoreSize);
    Instruction *I =  new BitCastInst(StoredVal, StoredValTy, "", InsertPt);
    StoredVal = I;
    handleNewInstruction(I);
  }

  // If this is a big-endian system, we need to shift the value down to the low
  // bits so that a truncate will work.
  if (TD.isBigEndian()) {
    Constant *Val = ConstantInt::get(StoredVal->getType(), StoreSize-LoadSize);
    StoredVal = BinaryOperator::CreateLShr(StoredVal, Val, "tmp", InsertPt);
    if (Instruction *I = dyn_cast<Instruction>(StoredVal)) 
      handleNewInstruction(I);
  }

  // Truncate the integer to the right size now.
  Type *NewIntTy = IntegerType::get(StoredValTy->getContext(), LoadSize);
  Instruction *I = new TruncInst(StoredVal, NewIntTy, "trunc", InsertPt);
  StoredVal = I;
  handleNewInstruction(I);

  if (LoadedTy == NewIntTy)
    return StoredVal;

  // If the result is a pointer, inttoptr.
  if (LoadedTy->isPointerTy())
    {
      I = new IntToPtrInst(StoredVal, LoadedTy, "inttoptr", InsertPt);
      handleNewInstruction(I);
      return I;
    }
  

  // Otherwise, bitcast.
  I = new BitCastInst(StoredVal, LoadedTy, "bitcast", InsertPt);
  handleNewInstruction(I);
  return I;
}

/// GetStoreValueForLoad - This function is called when we have a
/// memdep query of a load that ends up being a clobbering store.  This means
/// that the store provides bits used by the load but we the pointers don't
/// mustalias.  Check this case to see if there is anything more we can do
/// before we give up.
Value *GVN::GetStoreValueForLoad(Value *SrcVal, unsigned Offset,
                                   Type *LoadTy,
                                   Instruction *InsertPt, const TargetData &TD){
  LLVMContext &Ctx = SrcVal->getType()->getContext();

  uint64_t StoreSize = (TD.getTypeSizeInBits(SrcVal->getType()) + 7) / 8;
  uint64_t LoadSize = (TD.getTypeSizeInBits(LoadTy) + 7) / 8;

  IRBuilder<> Builder(InsertPt->getParent(), InsertPt);

  // Compute which bits of the stored value are being used by the load.  Convert
  // to an integer type to start with.
  if (SrcVal->getType()->isPointerTy()) {
    SrcVal = Builder.CreatePtrToInt(SrcVal, TD.getIntPtrType(Ctx));
    if (Instruction *I = dyn_cast<Instruction>(SrcVal))
      handleNewInstruction(I);
  }
  

  if (!SrcVal->getType()->isIntegerTy()) {
    SrcVal = Builder.CreateBitCast(SrcVal, IntegerType::get(Ctx, StoreSize*8));
    if (Instruction *I = dyn_cast<Instruction>(SrcVal))
      handleNewInstruction(I);
  }
  // Shift the bits to the least significant depending on endianness.
  unsigned ShiftAmt;
  if (TD.isLittleEndian())
    ShiftAmt = Offset*8;
  else
    ShiftAmt = (StoreSize-LoadSize-Offset)*8;

  if (ShiftAmt) {
    SrcVal = Builder.CreateLShr(SrcVal, ShiftAmt);
    if (Instruction *I = dyn_cast<Instruction>(SrcVal))
      handleNewInstruction(I);
  }
  if (LoadSize != StoreSize) {
    SrcVal = Builder.CreateTrunc(SrcVal, IntegerType::get(Ctx, LoadSize*8));
    if (Instruction *I = dyn_cast<Instruction>(SrcVal))
      handleNewInstruction(I);
  }
  return CoerceAvailableValueToLoadType(SrcVal, LoadTy, InsertPt, TD);
}

/// GetLoadValueForLoad - This function is called when we have a
/// memdep query of a load that ends up being a clobbering load.  This means
/// that the load *may* provide bits used by the load but we can't be sure
/// because the pointers don't mustalias.  Check this case to see if there is
/// anything more we can do before we give up.
Value *GVN::GetLoadValueForLoad(LoadInst *SrcVal, unsigned Offset,
                                  Type *LoadTy, Instruction *InsertPt,
				  const TargetData &TD) {
  // If Offset+LoadTy exceeds the size of SrcVal, then we must be wanting to
  // widen SrcVal out to a larger load.
  unsigned SrcValSize = TD.getTypeStoreSize(SrcVal->getType());
  unsigned LoadSize = TD.getTypeStoreSize(LoadTy);
  if (Offset+LoadSize > SrcValSize) {
    assert(SrcVal->isSimple() && "Cannot widen volatile/atomic load!");
    assert(SrcVal->getType()->isIntegerTy() && "Can't widen non-integer load");
    // If we have a load/load clobber an DepLI can be widened to cover this
    // load, then we should widen it to the next power of 2 size big enough!
    unsigned NewLoadSize = Offset+LoadSize;
    if (!isPowerOf2_32(NewLoadSize))
      NewLoadSize = NextPowerOf2(NewLoadSize);

    Value *PtrVal = SrcVal->getPointerOperand();

    // Insert the new load after the old load.  This ensures that subsequent
    // memdep queries will find the new load.  We can't easily remove the old
    // load completely because it is already in the value numbering table.
    IRBuilder<> Builder(SrcVal->getParent(), ++BasicBlock::iterator(SrcVal));
    Type *DestPTy =
      IntegerType::get(LoadTy->getContext(), NewLoadSize*8);
    DestPTy = PointerType::get(DestPTy,
                       cast<PointerType>(PtrVal->getType())->getAddressSpace());
    Builder.SetCurrentDebugLocation(SrcVal->getDebugLoc());
    PtrVal = Builder.CreateBitCast(PtrVal, DestPTy);
     if (Instruction *I = dyn_cast<Instruction>(PtrVal))
      handleNewInstruction(I);
    LoadInst *NewLoad = Builder.CreateLoad(PtrVal);
    NewLoad->takeName(SrcVal);
    NewLoad->setAlignment(SrcVal->getAlignment());
    handleNewInstruction(NewLoad);
    DEBUG(dbgs() << "GVN WIDENED LOAD: " << *SrcVal << "\n");
    DEBUG(dbgs() << "TO: " << *NewLoad << "\n");

    // Replace uses of the original load with the wider load.  On a big endian
    // system, we need to shift down to get the relevant bits.
    Value *RV = NewLoad;
    if (TD.isBigEndian()) {
      RV = Builder.CreateLShr(RV,
                    NewLoadSize*8-SrcVal->getType()->getPrimitiveSizeInBits());
      if (Instruction *I = dyn_cast<Instruction>(RV))
	handleNewInstruction(I);
    }
    
    RV = Builder.CreateTrunc(RV, SrcVal->getType());
    if (Instruction *I = dyn_cast<Instruction>(RV))
      handleNewInstruction(I);
    
    markUsersTouched(SrcVal);
    SrcVal->replaceAllUsesWith(RV);

    // We would like to use gvn.markInstructionForDeletion here, but we can't
    // because the load is already memoized into the leader map table that GVN
    // tracks.  It is potentially possible to remove the load from the table,
    // but then there all of the operations based on it would need to be
    // rehashed.  Just leave the dead load around.
    // FIXME: This is no longer a problem
    UpdateMemDepInfo(MD, SrcVal, NULL);
    SrcVal = NewLoad;
  }

  return GetStoreValueForLoad(SrcVal, Offset, LoadTy, InsertPt, TD);
}

/// GetMemInstValueForLoad - This function is called when we have a
/// memdep query of a load that ends up being a clobbering mem intrinsic.
  Value *GVN::GetMemInstValueForLoad(MemIntrinsic *SrcInst, unsigned Offset,
                                     Type *LoadTy, Instruction *InsertPt,
                                     const TargetData &TD){
  LLVMContext &Ctx = LoadTy->getContext();
  uint64_t LoadSize = TD.getTypeSizeInBits(LoadTy)/8;

  IRBuilder<> Builder(InsertPt->getParent(), InsertPt);

  // We know that this method is only called when the mem transfer fully
  // provides the bits for the load.
  if (MemSetInst *MSI = dyn_cast<MemSetInst>(SrcInst)) {
    // memset(P, 'x', 1234) -> splat('x'), even if x is a variable, and
    // independently of what the offset is.
    Value *Val = MSI->getValue();
    if (LoadSize != 1) {
      Val = Builder.CreateZExt(Val, IntegerType::get(Ctx, LoadSize*8));
      if (Instruction *I = dyn_cast<Instruction>(Val))
	handleNewInstruction(I);
    }
    
    Value *OneElt = Val;

    // Splat the value out to the right number of bits.
    for (unsigned NumBytesSet = 1; NumBytesSet != LoadSize; ) {
      // If we can double the number of bytes set, do it.
      if (NumBytesSet*2 <= LoadSize) {
        Value *ShVal = Builder.CreateShl(Val, NumBytesSet*8);
	if (Instruction *I = dyn_cast<Instruction>(ShVal))
	  handleNewInstruction(I);
        Val = Builder.CreateOr(Val, ShVal);
	if (Instruction *I = dyn_cast<Instruction>(Val))
	  handleNewInstruction(I);
        NumBytesSet <<= 1;
        continue;
      }

      // Otherwise insert one byte at a time.
      Value *ShVal = Builder.CreateShl(Val, 1*8);
      if (Instruction *I = dyn_cast<Instruction>(ShVal))
	handleNewInstruction(I);

      Val = Builder.CreateOr(OneElt, ShVal);
      if (Instruction *I = dyn_cast<Instruction>(Val))
	handleNewInstruction(I);

      ++NumBytesSet;
    }

    return CoerceAvailableValueToLoadType(Val, LoadTy, InsertPt, TD);
  }

  // Otherwise, this is a memcpy/memmove from a constant global.
  MemTransferInst *MTI = cast<MemTransferInst>(SrcInst);
  Constant *Src = cast<Constant>(MTI->getSource());

  // Otherwise, see if we can constant fold a load from the constant with the
  // offset applied as appropriate.
  Src = ConstantExpr::getBitCast(Src,
                                 llvm::Type::getInt8PtrTy(Src->getContext()));
  Constant *OffsetCst =
  ConstantInt::get(Type::getInt64Ty(Src->getContext()), (unsigned)Offset);
  Src = ConstantExpr::getGetElementPtr(Src, OffsetCst);
  Src = ConstantExpr::getBitCast(Src, PointerType::getUnqual(LoadTy));
  return ConstantFoldLoadFromConstPtr(Src, &TD);
}

void GVN::dump(DenseMap<uint32_t, Value*>& d) {
  errs() << "{\n";
  for (DenseMap<uint32_t, Value*>::iterator I = d.begin(),
       E = d.end(); I != E; ++I) {
      errs() << I->first << "\n";
      I->second->dump();
  }
  errs() << "}\n";
}
Expression *GVN::createPHIExpression(Instruction *I) {
  PHINode *PN = cast<PHINode>(I);
  PHIExpression *E = new PHIExpression(I->getParent());
  E->setType(I->getType());
  E->setOpcode(I->getOpcode());

  for (unsigned i = 0, e = I->getNumOperands(); i != e; ++i) {
    BasicBlock *B = PN->getIncomingBlock(i);
    if (!reachableBlocks.count(B)) {
      DEBUG(dbgs() << "Skipping unreachable block " << getBlockName(B) << " in PHI node " << *PN << "\n");
      continue;
    }
    if (I->getOperand(i) != I) {
      Value *Operand = lookupOperandLeader(I->getOperand(i));
      E->varargs.push_back(Operand);
    } else {
      E->varargs.push_back(I->getOperand(i));
    }
  }
  return E;
}

void GVN::setBasicExpressionInfo(Instruction *I, BasicExpression *E) {
  E->setType(I->getType());
  E->setOpcode(I->getOpcode());

  for (Instruction::op_iterator OI = I->op_begin(), OE = I->op_end();
       OI != OE; ++OI) {
    Value *Operand = lookupOperandLeader(*OI);
    E->varargs.push_back(Operand);
  }
}

Expression *GVN::createExpression(Instruction *I) {
  BasicExpression *E = new BasicExpression();
  setBasicExpressionInfo(I, E);

  if (I->isCommutative()) {
    // Ensure that commutative instructions that only differ by a permutation
    // of their operands get the same value number by sorting the operand value
    // numbers.  Since all commutative instructions have two operands it is more
    // efficient to sort by hand rather than using, say, std::sort.
    assert(I->getNumOperands() == 2 && "Unsupported commutative instruction!");
    if (E->varargs[0] > E->varargs[1])
      std::swap(E->varargs[0], E->varargs[1]);
  }


  if (CmpInst *CI = dyn_cast<CmpInst>(I)) {
    // Sort the operand value numbers so x<y and y>x get the same value number.
    CmpInst::Predicate Predicate = CI->getPredicate();
    if (E->varargs[0] > E->varargs[1]) {
      std::swap(E->varargs[0], E->varargs[1]);
      Predicate = CmpInst::getSwappedPredicate(Predicate);
    }
    E->setOpcode((CI->getOpcode() << 8) | Predicate);
    // TODO: 10% of our time is spent in SimplifyCmpInst with pointer operands
    //TODO: Since we noop bitcasts, we may need to check types before
    //simplifying, so that we don't end up simplifying based on a wrong
    //type assumption. We should clean this up so we can use constants of the wrong type

    assert (I->getOperand(0)->getType() == I->getOperand(1)->getType() && "What the fuk");
    if ((E->varargs[0]->getType() == I->getOperand(0)->getType()
	 && E->varargs[1]->getType() == I->getOperand(1)->getType())) {
      Value *V = SimplifyCmpInst(Predicate, E->varargs[0], E->varargs[1], TD, TLI, DT);
      Constant *C;
      if (V && (C = dyn_cast<Constant>(V))) {
	DEBUG(dbgs() << "Simplified " << *I << " to " << " constant " << *C << "\n");
	NumGVNCmpInsSimplified++;
	delete E;
	return createConstantExpression(C);
      }
    }

  } else if (SelectInst *SI = dyn_cast<SelectInst>(I)) {
    //TODO: Since we noop bitcasts, we may need to check types before
    //simplifying, so that we don't end up simplifying based on a wrong
    //type assumption. We should clean this up so we can use constants of the wrong type
    if (isa<Constant>(E->varargs[0]) 
	|| (E->varargs[1]->getType() == I->getOperand(1)->getType()
	    && E->varargs[2]->getType() == I->getOperand(2)->getType())) {
      Value *V = SimplifySelectInst(E->varargs[0], E->varargs[1], E->varargs[2], TD, TLI, DT);
      if (V) {
	DEBUG(dbgs() << "Simplified " << *I << " to " << " " << *V << "\n");
	NumGVNCmpInsSimplified++;
	delete E;
	return performSymbolicEvaluation(V, I->getParent());
      }
    }
  }
  
  // Handle simplifying
  if (I->isBinaryOp()) {
    //TODO: Since we noop bitcasts, we may need to check types before
    //simplifying, so that we don't end up simplifying based on a
    //wrong type assumption
    Value *V = SimplifyBinOp(E->getOpcode(), E->varargs[0], E->varargs[1], TD, TLI, DT);
    Constant *C;
    if (V && (C = dyn_cast<Constant>(V))) {
      DEBUG(dbgs() << "Simplified " << *I << " to " << " constant " << *C << "\n");
      NumGVNBinOpsSimplified++;
      delete E;
      return createConstantExpression(C);
    }
  } else if (GetElementPtrInst *GEP = dyn_cast<GetElementPtrInst>(I)) {
    //TODO: Since we noop bitcasts, we may need to check types before
    //simplifying, so that we don't end up simplifying based on a
    //wrong type assumption. We should clean this up so we can use
    //constants of the wrong type.
    if (GEP->getPointerOperandType() == E->varargs[0]->getType() ) {
      Value *V = SimplifyGEPInst(E->varargs, TD, TLI, DT);
      Constant *C;
      if (V && (C = dyn_cast<Constant>(V))) {
	DEBUG(dbgs() << "Simplified " << *I << " to " << " constant " << *C << "\n");
	NumGVNBinOpsSimplified++;
	delete E;
	return createConstantExpression(C);
      }
    }
  }

  return E;
}

Expression *GVN::uniquifyExpression(Expression *E) {
  std::pair<DenseSet<Expression *, ComparingExpressionInfo>::iterator, bool> P = uniquedExpressions.insert(E);
  if (!P.second && *(P.first) != E) {
    delete E;
    return *(P.first);
  }
  return E;
}

Expression *GVN::createInsertValueExpression(InsertValueInst *I) {
  InsertValueExpression *E = new InsertValueExpression();
  setBasicExpressionInfo(I, E);
  for (InsertValueInst::idx_iterator II = I->idx_begin(), IE = I->idx_end();
       II != IE; ++II)
    E->intargs.push_back(*II);
  return E;
}

Expression *GVN::createVariableExpression(Value *V) {
  VariableExpression *E = new VariableExpression(V);
  // E->setType(C->getType());
  E->setOpcode(V->getValueID());
  return E;
}

Expression *GVN::createConstantExpression(Constant *C) {
  ConstantExpression *E = new ConstantExpression(C);
  // E->setType(C->getType());
  E->setOpcode(C->getValueID());
  return E;
}

Expression *GVN::createCallExpression(CallInst *CI, bool nomem, bool readonly) {
  CallExpression *E = new CallExpression(CI, nomem, readonly);
  setBasicExpressionInfo(CI, E);
  return E;
}

//lookupOperandLeader -- See if we have a congruence class and leader
// for this operand, and if so, return it. Otherwise, return the
// original operand
Value *GVN::lookupOperandLeader(Value *V) {
  DenseMap<Value*, CongruenceClass*>::iterator VTCI = valueToClass.find(V);
  if (VTCI != valueToClass.end()) {
    CongruenceClass *CC = VTCI->second;
    if (CC != InitialClass)
      return CC->leader;
  }
  return V;
}


Expression *GVN::createMemoryExpression(LoadInst *LI) {
  MemoryExpression *E = new MemoryExpression(LI);
  E->setType(LI->getType());
  // Need opcodes to match on loads and store
  E->setOpcode(0);
  Value *Operand = lookupOperandLeader(LI->getPointerOperand());
  E->varargs.push_back(Operand);
  return E;
}

Expression *GVN::createMemoryExpression(StoreInst *SI) {
  MemoryExpression *E = new MemoryExpression(SI);
  E->setType(SI->getType());
  // Need opcodes to match on loads and store
  E->setOpcode(0);
  Value *Operand = lookupOperandLeader(SI->getPointerOperand());
  E->varargs.push_back(Operand);
  // TODO: Set store value here!
  return E;
}

Expression *GVN::performSymbolicStoreEvaluation(Instruction *I, BasicBlock *B) {
  StoreInst *SI = cast<StoreInst>(I);
  Expression *E = createMemoryExpression(SI);
  return E;
}

Expression *GVN::performSymbolicLoadEvaluation(Instruction *I, BasicBlock *B) {
  LoadInst *LI = cast<LoadInst>(I);
  if (!LI->isSimple())
    return NULL;
  Expression *E = createMemoryExpression(LI);
  return E;
}

<<<<<<< HEAD
/// performSymbolicCallEvaluation - Evaluate read only and pure calls, and create an expression result
Expression *GVN::performSymbolicCallEvaluation(Instruction *I, BasicBlock *B) {
  CallInst *CI = cast<CallInst>(I);
=======
    // Loading the allocation -> undef.
    if (isa<AllocaInst>(DepInst) || isMallocLikeFn(DepInst) ||
        // Loading immediately after lifetime begin -> undef.
        isLifetimeStart(DepInst)) {
      ValuesPerBlock.push_back(AvailableValueInBlock::get(DepBB,
                                             UndefValue::get(LI->getType())));
      continue;
    }
    
    if (StoreInst *S = dyn_cast<StoreInst>(DepInst)) {
      // Reject loads and stores that are to the same address but are of
      // different types if we have to.
      if (S->getValueOperand()->getType() != LI->getType()) {
        // If the stored value is larger or equal to the loaded value, we can
        // reuse it.
        if (TD == 0 || !CanCoerceMustAliasedValueToLoad(S->getValueOperand(),
                                                        LI->getType(), *TD)) {
          UnavailableBlocks.push_back(DepBB);
          continue;
        }
      }
>>>>>>> 343c32a3

  if (AA->doesNotAccessMemory(CI)) {
    return createCallExpression(CI, true, false);
  } else if (AA->onlyReadsMemory(CI)) {
    return createCallExpression(CI, false, true);
  } else {
    return NULL;
  }
}

// performSymbolicPHIEvaluation - Evaluate PHI nodes symbolically, and
// create an expression result 
Expression *GVN::performSymbolicPHIEvaluation(Instruction *I, BasicBlock *B) {
  PHIExpression *E = cast<PHIExpression>(createPHIExpression(I));
  E->setOpcode(I->getOpcode());
  if (E->varargs.empty()) {
    DEBUG(dbgs() << "Simplified PHI node " << I << " to undef" << "\n");
    delete E;
    return createVariableExpression(UndefValue::get(I->getType()));
  }

  Value *AllSameValue = E->varargs[0];

  for (unsigned i = 1, e = E->varargs.size(); i != e; ++i) {
    if (E->varargs[i] != AllSameValue) {
      AllSameValue = NULL;
      break;
    }
  }
  //
  if (AllSameValue) {
    // It's possible to have mutually recursive phi nodes, especially
    // in weird CFG's. 
    // This can cause infinite loops (even if you disable the
    // recursion below, you will ping-pong between congruence classes) 
    // If a phi node evaluates to another phi node, just leave it alone
    if (isa<PHINode>(AllSameValue))
      return E;
    NumGVNPhisAllSame++;
    DEBUG(dbgs() << "Simplified PHI node " << I << " to " << *AllSameValue << "\n");

    delete E;
    return performSymbolicEvaluation(AllSameValue, B);
  }
  return E;
}


/// performSymbolicEvaluation - Substitute and symbolize the value
/// before value numbering 
Expression *GVN::performSymbolicEvaluation(Value *V, BasicBlock *B) {
  Expression *E = NULL;
  if (Constant *C = dyn_cast<Constant>(V))
    E = createConstantExpression(C);
  else if (isa<Argument>(V) || isa<GlobalVariable>(V)) {
    E = createVariableExpression(V);
  } else {
    //TODO: memory intrinsics
    Instruction *I = cast<Instruction>(V);
    switch (I->getOpcode()) {
      //TODO: extractvalue
    case Instruction::InsertValue:
      E = createInsertValueExpression(cast<InsertValueInst>(I));
      break;
    case Instruction::PHI:
      E = performSymbolicPHIEvaluation(I, B);
      break;
    case Instruction::Call:
      if (noLoads)
	E = NULL;
      else
	E = performSymbolicCallEvaluation(I, B);
      break;
    case Instruction::Store:
      if (noLoads)
	E = NULL;
      else
	E = performSymbolicStoreEvaluation(I, B);
      break;
    case Instruction::Load:
      if (noLoads)
	E = NULL;
      else
	E = performSymbolicLoadEvaluation(I, B);
      break;
    case Instruction::BitCast: {
      // Pointer bitcasts are noops, we can just make them out of whole
      // cloth if we need to. 
      if (I->getType()->isPointerTy()){
	if (Instruction *I0 = dyn_cast<Instruction>(I->getOperand(0)))
	  return performSymbolicEvaluation(I0, I0->getParent());
	else
	  return performSymbolicEvaluation(I->getOperand(0), B);
      }
      E = createExpression(I);
    }
      break;

    case Instruction::Add:
    case Instruction::FAdd:
    case Instruction::Sub:
    case Instruction::FSub:
    case Instruction::Mul:
    case Instruction::FMul:
    case Instruction::UDiv:
    case Instruction::SDiv:
    case Instruction::FDiv:
    case Instruction::URem:
    case Instruction::SRem:
    case Instruction::FRem:
    case Instruction::Shl:
    case Instruction::LShr:
    case Instruction::AShr:
    case Instruction::And:
    case Instruction::Or :
    case Instruction::Xor:
    case Instruction::ICmp:
    case Instruction::FCmp:
    case Instruction::Trunc:
    case Instruction::ZExt:
    case Instruction::SExt:
    case Instruction::FPToUI:
    case Instruction::FPToSI:
    case Instruction::UIToFP:
    case Instruction::SIToFP:
    case Instruction::FPTrunc:
    case Instruction::FPExt:
    case Instruction::PtrToInt:
    case Instruction::IntToPtr:
    case Instruction::Select:
    case Instruction::ExtractElement:
    case Instruction::InsertElement:
    case Instruction::ShuffleVector:
    case Instruction::GetElementPtr:
      E = createExpression(I);
      break;
    default:
      return NULL;
    }
  }
  if (!E)
    return NULL;
  expressionToDelete.insert(E);

  if (isa<ConstantExpression>(E) || isa<VariableExpression>(E))
    E = uniquifyExpression(E);
  return E;
}


/// replaceAllDominatedUsesWith - Replace all uses of 'From' with 'To'
/// if the use is dominated by the given basic block.  Returns the
/// number of uses that were replaced.
unsigned GVN::replaceAllDominatedUsesWith(Value *From, Value *To,
                                          BasicBlock *Root) {
  unsigned Count = 0;
  for (Value::use_iterator UI = From->use_begin(), UE = From->use_end();
       UI != UE; ) {
    Use &U = (UI++).getUse();

    // If From occurs as a phi node operand then the use implicitly lives in the
    // corresponding incoming block.  Otherwise it is the block containing the
    // user that must be dominated by Root.
    BasicBlock *UsingBlock;
    if (PHINode *PN = dyn_cast<PHINode>(U.getUser()))
      UsingBlock = PN->getIncomingBlock(U);
    else
      UsingBlock = cast<Instruction>(U.getUser())->getParent();

    if (DT->dominates(Root, UsingBlock)) {
      // Mark the users as touched
      if (Instruction *I = dyn_cast<Instruction>(U.getUser()))
	touchedInstructions.insert(I);
      DEBUG(dbgs() << "Equality propagation replacing " << *From << " with " << *To << " in " << *(U.getUser()) << "\n");
      U.set(To);
      ++Count;
    }
  }
  return Count;
}

/// propagateEquality - The given values are known to be equal in
/// every block dominated by 'Root'.  Exploit this, for example by
/// replacing 'LHS' with 'RHS' everywhere in the scope.  Returns
/// whether a change was made. 
bool GVN::propagateEquality(Value *LHS, Value *RHS, BasicBlock *Root) {
  SmallVector<std::pair<Value*, Value*>, 4> Worklist;
  Worklist.push_back(std::make_pair(LHS, RHS));
  bool Changed = false;

  while (!Worklist.empty()) {
    std::pair<Value*, Value*> Item = Worklist.pop_back_val();
    LHS = Item.first; RHS = Item.second;

    if (LHS == RHS) continue;
    assert(LHS->getType() == RHS->getType() && "Equality but unequal types!");

    // Don't try to propagate equalities between constants.
    if (isa<Constant>(LHS) && isa<Constant>(RHS)) continue;

    // Prefer a constant on the right-hand side, or an Argument if no constants.
    if (isa<Constant>(LHS) || (isa<Argument>(LHS) && !isa<Constant>(RHS)))
      std::swap(LHS, RHS);
    assert((isa<Argument>(LHS) || isa<Instruction>(LHS)) && "Unexpected value!");
    //TODO: Improve equality propagation
#if 0
    // If there is no obvious reason to prefer the left-hand side over
    // the right-hand side, ensure the longest lived term is on the
    // right-hand side, so the shortest lived term will be replaced by
    // the longest lived.  This tends to expose more simplifications.
    uint32_t LVN = VN.lookup_or_add(LHS);
    if ((isa<Argument>(LHS) && isa<Argument>(RHS)) ||
        (isa<Instruction>(LHS) && isa<Instruction>(RHS))) {
      // Move the 'oldest' value to the right-hand side, using the value number as
      // a proxy for age.
      uint32_t RVN = VN.lookup_or_add(RHS);
      if (LVN < RVN) {
        std::swap(LHS, RHS);
        LVN = RVN;
      }
    }
#endif
    assert((!isa<Instruction>(RHS) ||
            DT->properlyDominates(cast<Instruction>(RHS)->getParent(), Root)) &&
           "Instruction doesn't dominate scope!");
    //TODO: Improve equality propagation
#if 0
    // If value numbering later deduces that an instruction in the
    // scope is equal to 'LHS' then ensure it will be turned into 'RHS'.
    addToLeaderTable(LVN, RHS, Root);
#endif
    // Replace all occurrences of 'LHS' with 'RHS' everywhere in the
    // scope.  As LHS always has at least one use that is not
    // dominated by Root, this will never do anything if LHS has only
    // one use.
    if (!LHS->hasOneUse()) {
      unsigned NumReplacements = replaceAllDominatedUsesWith(LHS, RHS, Root);
      Changed |= NumReplacements > 0;
      NumGVNEqProp += NumReplacements;
    }

    // Now try to deduce additional equalities from this one.  For
    // example, if the known equality was "(A != B)" == "false" then
    // it follows that A and B are equal in the scope.  Only boolean
    // equalities with an explicit true or false RHS are currently
    // supported.
    if (!RHS->getType()->isIntegerTy(1))
      // Not a boolean equality - bail out.
      continue;
    ConstantInt *CI = dyn_cast<ConstantInt>(RHS);
    if (!CI)
      // RHS neither 'true' nor 'false' - bail out.
      continue;
    // Whether RHS equals 'true'.  Otherwise it equals 'false'.
    bool isKnownTrue = CI->isAllOnesValue();
    bool isKnownFalse = !isKnownTrue;

    // If "A && B" is known true then both A and B are known true.  If
    // "A || B" is known false then both A and B are known false.
    Value *A, *B;
    if ((isKnownTrue && match(LHS, m_And(m_Value(A), m_Value(B)))) ||
        (isKnownFalse && match(LHS, m_Or(m_Value(A), m_Value(B))))) {
      Worklist.push_back(std::make_pair(A, RHS));
      Worklist.push_back(std::make_pair(B, RHS));
      continue;
    }
    //TODO Multi propagation
    // If we are propagating an equality like "(A == B)" == "true"
    // then also propagate the equality A == B.  When propagating a
    // comparison such as "(A >= B)" == "true", replace all instances
    // of "A < B" with "false".
    if (ICmpInst *Cmp = dyn_cast<ICmpInst>(LHS)) {
      Value *Op0 = Cmp->getOperand(0), *Op1 = Cmp->getOperand(1);

      // If "A == B" is known true, or "A != B" is known false, then replace
      // A with B everywhere in the scope.
      if ((isKnownTrue && Cmp->getPredicate() == CmpInst::ICMP_EQ) ||
          (isKnownFalse && Cmp->getPredicate() == CmpInst::ICMP_NE))
        Worklist.push_back(std::make_pair(Op0, Op1));
#if 0
      // If "A >= B" is known true, replace "A < B" with false everywhere.
      CmpInst::Predicate NotPred = Cmp->getInversePredicate();
      Constant *NotVal = ConstantInt::get(Cmp->getType(), isKnownFalse);
      // Since we don't have the instruction "A < B" immediately to
      // hand, work out the value number that it would have and use
      // that to find an appropriate instruction (if any).
      uint32_t NextNum = VN.getNextUnusedValueNumber();
      uint32_t Num = VN.lookup_or_add_cmp(Cmp->getOpcode(), NotPred, Op0, Op1);
      // If the number we were assigned was brand new then there is no point in
      // looking for an instruction realizing it: there cannot be one!
      if (Num < NextNum) {
        Value *NotCmp = findLeader(Root, Num);
        if (NotCmp && isa<Instruction>(NotCmp)) {
          unsigned NumReplacements =
            replaceAllDominatedUsesWith(NotCmp, NotVal, Root);
          Changed |= NumReplacements > 0;
          NumGVNEqProp += NumReplacements;
        }
      }
      // Ensure that any instruction in scope that gets the "A < B"
      // value number is replaced with false.
      addToLeaderTable(Num, NotVal, Root);
#endif
      continue;
    }

  }

  return Changed;
}

/// isOnlyReachableViaThisEdge - There is an edge from 'Src' to 'Dst'.  Return
/// true if every path from the entry block to 'Dst' passes via this edge.  In
/// particular 'Dst' must not be reachable via another edge from 'Src'.
static bool isOnlyReachableViaThisEdge(BasicBlock *Src, BasicBlock *Dst,
                                       DominatorTree *DT) {
  // While in theory it is interesting to consider the case in which Dst has
  // more than one predecessor, because Dst might be part of a loop which is
  // only reachable from Src, in practice it is pointless since at the time
  // GVN runs all such loops have preheaders, which means that Dst will have
  // been changed to have only one predecessor, namely Src.
  BasicBlock *Pred = Dst->getSinglePredecessor();
  assert((!Pred || Pred == Src) && "No edge between these basic blocks!");
  (void)Src;
  return Pred != 0;
}

/// performCongruenceFinding - Perform congruence finding on a given
/// value numbering expression
void GVN::performCongruenceFinding(Value *V, Expression *E) {
  // This is guaranteed to return something, since it will at least find INITIAL
  CongruenceClass *VClass = valueToClass[V];
  assert (VClass && "Should have found a vclass");
  assert (!VClass->dead && "Found a dead class");
  

  //TODO(dannyb): Double check algorithm where we are ignoring copy
  //check of "if e is a variable"
  CongruenceClass *EClass;
  // Expressions we can't symbolize are always in their own unique
  // congruence class
  if (E == NULL) {
    // We may have already made a unique class
    if (VClass->members.size() != 1 || VClass->leader != V) {
      CongruenceClass *NewClass = new CongruenceClass();
      congruenceClass.push_back(NewClass);
      // We should always be adding the member in the below code
      NewClass->expression = NULL;
      NewClass->leader = V;
      EClass = NewClass;
      DEBUG(dbgs() << "Created new congruence class for " << V << " due to NULL expression\n");

    } else {
      EClass = VClass;
    }
  } else {

    ExpressionClassMap *lookupMap = isa<MemoryExpression>(E) ? &memoryExpressionToClass : &expressionToClass;
    std::pair<ExpressionClassMap::iterator, bool> lookupResult =
      lookupMap->insert(std::make_pair(E, (CongruenceClass*)NULL));
    // If it's not in the value table, create a new congruence class
    if (lookupResult.second) {
      CongruenceClass *NewClass = new CongruenceClass();
      congruenceClass.push_back(NewClass);
      // We should always be adding it below
      // NewClass->members.push_back(V);
      NewClass->expression = E;
      ExpressionClassMap::iterator place = lookupResult.first;
      place->second = NewClass;

      // Constants and variables should always be made the leader
      if (ConstantExpression *CE = dyn_cast<ConstantExpression>(E))
        NewClass->leader = CE->getConstantValue();
      else if (VariableExpression *VE = dyn_cast<VariableExpression>(E))
	NewClass->leader = VE->getVariableValue();
      else if (MemoryExpression *ME = dyn_cast<MemoryExpression>(E)) {
	if (ME->isStore())
	  NewClass->leader = ME->getStoreInst()->getValueOperand();
	else
	  NewClass->leader = V;
      } else
        NewClass->leader = V;

      EClass = NewClass;
      DEBUG(dbgs() << "Created new congruence class for " << V << " using expression " << *E << " at " << NewClass->id << "\n");
    } else {
      EClass = lookupResult.first->second;
      assert(EClass && "Somehow don't have an eclass");
      
      assert (!EClass->dead && "We accidentally looked up a dead class");
    }
  }
  DenseSet<Value*>::iterator DI = changedValues.find(V);
  bool WasInChanged = DI != changedValues.end();
  if (VClass != EClass || WasInChanged) {
    DEBUG(dbgs() << "Found class " << EClass->id << " for expression " << E << "\n");

    if (WasInChanged)
      changedValues.erase(DI);
    if (VClass != EClass) {
      DEBUG(dbgs() << "New congruence class for " << V << " is " << EClass->id << "\n");
      VClass->members.erase(V);
      // assert(std::find(EClass->members.begin(), EClass->members.end(), V) == EClass->members.end() && "Tried to add something to members twice!");
      EClass->members.insert(V);
      valueToClass[V] = EClass;
      // See if we destroyed the class or need to swap leaders
      if (VClass->members.empty() && VClass != InitialClass) {
	if (VClass->expression) {
	  VClass->dead = true;
	  expressionToClass.erase(VClass->expression);
	  memoryExpressionToClass.erase(VClass->expression);
	}
	// delete VClass;
      } else if (VClass->leader == V) {
	VClass->leader = *(VClass->members.begin());
	for (DenseSet<Value*>::iterator LI = VClass->members.begin(),
	       LE = VClass->members.end();
	     LI != LE; ++LI) {
	  if (Instruction *I = dyn_cast<Instruction>(*LI))
	    touchedInstructions.insert(I);
	  changedValues.insert(*LI);
	}
      }
    }
    markUsersTouched(V);
  }
}


// updateReachableEdge - Process the fact that Edge (from, to) is
// reachable, including marking any newly reachable blocks and
// instructions for processing
void GVN::updateReachableEdge(BasicBlock *From, BasicBlock *To) {
  // Check if the Edge was reachable before
  if (reachableEdges.insert(std::make_pair(From, To)).second) {
    // If this block wasn't reachable before, all instructions are touched
    if (reachableBlocks.insert(To).second) {
      DEBUG(dbgs() << "Block " << getBlockName(To) << " marked reachable\n");
      for (BasicBlock::iterator BI = To->begin(), BE = To->end();
	   BI != BE; ++BI)
	touchedInstructions.insert(BI);
    } else {
      DEBUG(dbgs() << "Block " << getBlockName(To) << " was reachable, but new edge to it found\n");
      // We've made an edge reachable to an existing block, which may
      // impact predicates.
      // Otherwise, only mark the phi nodes as touched
      BasicBlock::iterator BI = To->begin();
      while (isa<PHINode>(BI)) {
	touchedInstructions.insert(BI);
	++BI;
      }
      // Propagate the change downstream.
      propagateChangeInEdge(To);
    }
  }
}


//  processOutgoingEdges - Process the outgoing edges of a block for reachability.
void GVN::processOutgoingEdges(TerminatorInst *TI) {
  // Evaluate Reachability of terminator instruction
  // Conditional branch
  BranchInst *BR;
  if ((BR = dyn_cast<BranchInst>(TI)) && BR->isConditional()) {
    Value *Cond = BR->getCondition();
    Value *CondEvaluated = NULL;
    if (Instruction *I = dyn_cast<Instruction>(Cond)) {
      Expression *E = createExpression(I);
      if (ConstantExpression *CE = dyn_cast<ConstantExpression>(E)) {
	CondEvaluated = CE->getConstantValue();
      }
      delete E;
    } else if (isa<ConstantInt>(Cond)) {
      CondEvaluated = Cond;
    }
    ConstantInt *CI;
    BasicBlock *TrueSucc = BR->getSuccessor(0);
    BasicBlock *FalseSucc = BR->getSuccessor(1);
    if (CondEvaluated && (CI = dyn_cast<ConstantInt>(CondEvaluated))) {
      if (CI->isOne()) {
	DEBUG(dbgs() << "Condition for Terminator " << *TI << " evaluated to true\n");
	updateReachableEdge(TI->getParent(), TrueSucc);
      } else if (CI->isZero()) {
	DEBUG(dbgs() << "Condition for Terminator " << *TI << " evaluated to false\n");
	updateReachableEdge(TI->getParent(), FalseSucc);
      }
    } else {
      BasicBlock *Parent = BR->getParent();
      if (isOnlyReachableViaThisEdge(Parent, TrueSucc, DT))
	propagateEquality(Cond,
			  ConstantInt::getTrue(TrueSucc->getContext()),
			  TrueSucc);
      
      if (isOnlyReachableViaThisEdge(Parent, FalseSucc, DT))
	propagateEquality(Cond,
			  ConstantInt::getFalse(FalseSucc->getContext()),
			  FalseSucc);
      updateReachableEdge(TI->getParent(), TrueSucc);
      updateReachableEdge(TI->getParent(), FalseSucc);
    }
  } else {
    // For switches, propagate the case values into the case destinations.
    if (SwitchInst *SI = dyn_cast<SwitchInst>(TI)) {
      Value *SwitchCond = SI->getCondition();
      BasicBlock *Parent = SI->getParent();
      for (SwitchInst::CaseIt i = SI->case_begin(), e = SI->case_end();
	   i != e; ++i) {
	BasicBlock *Dst = i.getCaseSuccessor();
	if (isOnlyReachableViaThisEdge(Parent, Dst, DT))
	  propagateEquality(SwitchCond, i.getCaseValue(), Dst);
      }
    }
    
    for (unsigned i = 0, e = TI->getNumSuccessors(); i != e; ++i) {
      BasicBlock *B = TI->getSuccessor(i);
      updateReachableEdge(TI->getParent(), B);
    }
  }

}

/// propagateChangeInEdge - Propagate a change in edge reachability
// When we discover a new edge to an existing reachable block, that
// can affect the value of blocks containing phi nodes downstream.
//
// However, it can *only* impact blocks that contain phi nodes, as
// those are the only values that would be carried from multiple
// incoming edges at once.
//
void GVN::propagateChangeInEdge(BasicBlock *Dest) {
  // The algorithm states that you only need to touch blocks that are
  // confluence nodes.  I also can't see why you would need to touch
  // any instructions that aren't PHI nodes.  Because we don't use
  // predicates right now, they are the ones whose value could have
  // changed as a result of a new edge becoming live, and any changes
  // to their value should propagate appropriately through the rest of
  // the block.
  DomTreeNode *DTN = DT->getNode(Dest);
  //TODO(dannyb): This differs slightly from the published algorithm,
  //verify it The published algorithm touches all instructions, we
  //only touch the phi nodes.  This is because there should be no
  //other values that can *directly* change as a result of edge
  //reachability. If the phi node ends up producing a new value, it's
  //users will be marked as touched anyway
  for (df_iterator<DomTreeNode*> DI = df_begin(DTN), DE = df_end(DTN); DI != DE; ++DI) {
    BasicBlock *B = DI->getBlock();
    if (!B->getUniquePredecessor()) {
      for (BasicBlock::iterator BI = B->begin(), BE = B->end();
	   BI != BE; ++BI) {
	if (!isa<PHINode>(BI))
	  break;
	touchedInstructions.insert(BI);
      }
    }
  }
}


void GVN::replaceInstruction(Instruction *I, Value *V, CongruenceClass *ReplClass) {
  assert (ReplClass->leader != I && "About to accidentally remove our leader");
  if (V->getType() != I->getType()) {
    Instruction *insertPlace = I;
    if (isa<PHINode>(I))
      insertPlace = I->getParent()->getFirstNonPHI();
    V = CoerceAvailableValueToLoadType(V, I->getType(), insertPlace, *TD);
    assert(V && "Should have been able to coerce types!");
  }
  DEBUG(dbgs() << "Replacing " << *I << " with " << *V << "\n");
  I->replaceAllUsesWith(V);
  // Remove the old instruction from the class member list, so the
  // member size is correct for PRE.
  ReplClass->members.erase(I);
  // We save the actual erasing to avoid invalidating memory
  // dependencies until we are done with everything.
  UpdateMemDepInfo(MD, I, V);
  markInstructionForDeletion(I);
}

namespace {

struct AvailableValueInBlock {
  /// BB - The basic block in question.
  BasicBlock *BB;
  enum ValType {
    SimpleVal,  // A simple offsetted value that is accessed.
    LoadVal,    // A value produced by a load.
    MemIntrin   // A memory intrinsic which is loaded from.
  };

  /// V - The value that is live out of the block.
  PointerIntPair<Value *, 2, ValType> Val;

  /// Offset - The byte offset in Val that is interesting for the load query.
  unsigned Offset;

  static AvailableValueInBlock get(BasicBlock *BB, Value *V,
                                   unsigned Offset = 0) {
    AvailableValueInBlock Res;
    Res.BB = BB;
    Res.Val.setPointer(V);
    Res.Val.setInt(SimpleVal);
    Res.Offset = Offset;
    return Res;
  }

  static AvailableValueInBlock getMI(BasicBlock *BB, MemIntrinsic *MI,
                                     unsigned Offset = 0) {
    AvailableValueInBlock Res;
    Res.BB = BB;
    Res.Val.setPointer(MI);
    Res.Val.setInt(MemIntrin);
    Res.Offset = Offset;
    return Res;
  }

  static AvailableValueInBlock getLoad(BasicBlock *BB, LoadInst *LI,
                                       unsigned Offset = 0) {
    AvailableValueInBlock Res;
    Res.BB = BB;
    Res.Val.setPointer(LI);
    Res.Val.setInt(LoadVal);
    Res.Offset = Offset;
    return Res;
  }

  bool isSimpleValue() const { return Val.getInt() == SimpleVal; }
  bool isCoercedLoadValue() const { return Val.getInt() == LoadVal; }
  bool isMemIntrinValue() const { return Val.getInt() == MemIntrin; }

  Value *getSimpleValue() const {
    assert(isSimpleValue() && "Wrong accessor");
    return Val.getPointer();
  }

  LoadInst *getCoercedLoadValue() const {
    assert(isCoercedLoadValue() && "Wrong accessor");
    return cast<LoadInst>(Val.getPointer());
  }

  MemIntrinsic *getMemIntrinValue() const {
    assert(isMemIntrinValue() && "Wrong accessor");
    return cast<MemIntrinsic>(Val.getPointer());
  }

  /// MaterializeAdjustedValue - Emit code into this block to adjust
  /// the value defined here to the specified type.  This handles
  /// various coercion cases.
  Value *MaterializeAdjustedValue(Type *LoadTy, GVN &gvn) const {
    Value *Res;
    if (isSimpleValue()) {
      Res = getSimpleValue();
      if (Res->getType() != LoadTy) {
        const TargetData *TD = gvn.getTargetData();
        assert(TD && "Need target data to handle type mismatch case");
        Res = gvn.GetStoreValueForLoad(Res, Offset, LoadTy, BB->getTerminator(),
				       *TD);

        DEBUG(dbgs() << "GVN COERCED NONLOCAL VAL:\nOffset: " << Offset << "  "
                     << *getSimpleValue() << '\n'
                     << *Res << '\n' << "\n\n\n");
      }
    } else if (isCoercedLoadValue()) {
      LoadInst *Load = getCoercedLoadValue();
      if (Load->getType() == LoadTy && Offset == 0) {
        Res = Load;
      } else {
        Res = gvn.GetLoadValueForLoad(Load, Offset, LoadTy, BB->getTerminator(),
				      *TD);

        DEBUG(dbgs() << "GVN COERCED NONLOCAL LOAD:\nOffset: " << Offset << "  "
                     << *getCoercedLoadValue() << '\n'
                     << *Res << '\n' << "\n\n\n");
      }
    } else {
      const TargetData *TD = gvn.getTargetData();
      assert(TD && "Need target data to handle type mismatch case");
      Res = gvn.GetMemInstValueForLoad(getMemIntrinValue(), Offset,
				       LoadTy, BB->getTerminator(), *TD);
      DEBUG(dbgs() << "GVN COERCED NONLOCAL MEM INTRIN:\nOffset: " << Offset
                   << "  " << *getMemIntrinValue() << '\n'
                   << *Res << '\n' << "\n\n\n");
    }
    return Res;
  }
};

} // end anonymous namespace


/// ConstructSSAForLoadSet - Given a set of loads specified by
/// ValuesPerBlock, construct SSA form, allowing us to eliminate LI.
/// This returns the value that should be used at LI's definition
/// site.
static Value *ConstructSSAForLoadSet(LoadInst *LI,
				     SmallVectorImpl<AvailableValueInBlock> &ValuesPerBlock,
                                     GVN &gvn) {
  // Check for the fully redundant, dominating load case.  In this case, we can
  // just use the dominating value directly.
  if (ValuesPerBlock.size() == 1 &&
      gvn.getDominatorTree().properlyDominates(ValuesPerBlock[0].BB,
                                               LI->getParent()))
    return ValuesPerBlock[0].MaterializeAdjustedValue(LI->getType(), gvn);

  // Otherwise, we have to construct SSA form.
  SmallVector<PHINode*, 8> NewPHIs;
  SSAUpdater SSAUpdate(&NewPHIs);
  SSAUpdate.Initialize(LI->getType(), LI->getName());

  Type *LoadTy = LI->getType();

  for (unsigned i = 0, e = ValuesPerBlock.size(); i != e; ++i) {
    const AvailableValueInBlock &AV = ValuesPerBlock[i];
    BasicBlock *BB = AV.BB;

    if (SSAUpdate.HasValueForBlock(BB))
      continue;

    SSAUpdate.AddAvailableValue(BB, AV.MaterializeAdjustedValue(LoadTy, gvn));
  }

  // Perform PHI construction.
  Value *V = SSAUpdate.GetValueInMiddleOfBlock(LI->getParent());

  for (unsigned i = 0, e = NewPHIs.size(); i != e; ++i)
    gvn.handleNewInstruction(NewPHIs[i]);
  
  // If new PHI nodes were created, notify alias analysis.
  if (V->getType()->isPointerTy()) {
    AliasAnalysis *AA = gvn.getAliasAnalysis();

    for (unsigned i = 0, e = NewPHIs.size(); i != e; ++i)
      AA->copyValue(LI, NewPHIs[i]);

    // Now that we've copied information to the new PHIs, scan through
    // them again and inform alias analysis that we've added potentially
    // escaping uses to any values that are operands to these PHIs.
    for (unsigned i = 0, e = NewPHIs.size(); i != e; ++i) {
      PHINode *P = NewPHIs[i];
      for (unsigned ii = 0, ee = P->getNumIncomingValues(); ii != ee; ++ii) {
        unsigned jj = PHINode::getOperandNumForIncomingValue(ii);
        AA->addEscapingUse(P->getOperandUse(jj));
      }
    }
  }

  return V;
}

static bool isLifetimeStart(const Instruction *Inst) {
  if (const IntrinsicInst* II = dyn_cast<IntrinsicInst>(Inst))
    return II->getIntrinsicID() == Intrinsic::lifetime_start;
  return false;
}
/// IsValueFullyAvailableInBlock - Return true if we can prove that the value
/// we're analyzing is fully available in the specified block.  As we go, keep
/// track of which blocks we know are fully alive in FullyAvailableBlocks.  This
/// map is actually a tri-state map with the following values:
///   0) we know the block *is not* fully available.
///   1) we know the block *is* fully available.
///   2) we do not know whether the block is fully available or not, but we are
///      currently speculating that it will be.
///   3) we are speculating for this block and have used that to speculate for
///      other blocks.
static bool IsValueFullyAvailableInBlock(BasicBlock *BB,
                            DenseMap<BasicBlock*, char> &FullyAvailableBlocks,
                            uint32_t RecurseDepth) {
  if (RecurseDepth > MaxRecurseDepth)
    return false;

  // Optimistically assume that the block is fully available and check to see
  // if we already know about this block in one lookup.
  std::pair<DenseMap<BasicBlock*, char>::iterator, char> IV =
    FullyAvailableBlocks.insert(std::make_pair(BB, 2));

  // If the entry already existed for this block, return the precomputed value.
  if (!IV.second) {
    // If this is a speculative "available" value, mark it as being used for
    // speculation of other blocks.
    if (IV.first->second == 2)
      IV.first->second = 3;
    return IV.first->second != 0;
  }

  // Otherwise, see if it is fully available in all predecessors.
  pred_iterator PI = pred_begin(BB), PE = pred_end(BB);

<<<<<<< HEAD
  // If this block has no predecessors, it isn't live-in here.
  if (PI == PE)
    goto SpeculationFailure;

  for (; PI != PE; ++PI)
    // If the value isn't fully available in one of our predecessors, then it
    // isn't fully available in this block either.  Undo our previous
    // optimistic assumption and bail out.
    if (!IsValueFullyAvailableInBlock(*PI, FullyAvailableBlocks,RecurseDepth+1))
      goto SpeculationFailure;

  return true;

// SpeculationFailure - If we get here, we found out that this is not,
// after all, a fully-available block.  We have a problem if we
// speculated on this and used the speculation to mark other blocks as
// available.
SpeculationFailure:
  char &BBVal = FullyAvailableBlocks[BB];

  // If we didn't speculate on this, just return with it set to false.
  if (BBVal == 2) {
    BBVal = 0;
    return false;
  }

  // If we did speculate on this value, we could have blocks set to 1
  // that are incorrect.  Walk the (transitive) successors of this
  // block and mark them as 0 if set to one.
  SmallVector<BasicBlock*, 32> BBWorklist;
  BBWorklist.push_back(BB);

  do {
    BasicBlock *Entry = BBWorklist.pop_back_val();
    // Note that this sets blocks to 0 (unavailable) if they happen to not
    // already be in FullyAvailableBlocks.  This is safe.
    char &EntryVal = FullyAvailableBlocks[Entry];
    if (EntryVal == 0) continue;  // Already unavailable.

    // Mark as unavailable.
    EntryVal = 0;

    for (succ_iterator I = succ_begin(Entry), E = succ_end(Entry); I != E; ++I)
      BBWorklist.push_back(*I);
  } while (!BBWorklist.empty());

  return false;
}

void GVN::markUsersTouched(Value *V) {
  // Now mark the users as touched
  for (Value::use_iterator UI = V->use_begin(), UE = V->use_end();
       UI != UE; ++UI) {
    Instruction *User = cast<Instruction>(*UI);
    touchedInstructions.insert(User);
  }
}

void GVN::handleNewInstruction(Instruction *I) {
  valueToClass[I] = InitialClass;
  touchedInstructions.insert(I);
  InitialClass->members.insert(I);
}

/// processNonLocalLoad - Attempt to eliminate a load whose dependencies are
/// non-local by performing PHI construction.
bool GVN::processNonLocalLoad(LoadInst *LI) {
  return false;
  
  // Find the non-local dependencies of the load.
  SmallVector<NonLocalDepResult, 64> Deps;
  AliasAnalysis::Location Loc = AA->getLocation(LI);
  
  Loc.Ptr = lookupOperandLeader(LI->getPointerOperand());
  MD->getNonLocalPointerDependency(Loc, true, LI->getParent(), Deps);
  //DEBUG(dbgs() << "INVESTIGATING NONLOCAL LOAD: "
  //             << Deps.size() << *LI << '\n');

  // If we had to process more than one hundred blocks to find the
  // dependencies, this load isn't worth worrying about.  Optimizing
  // it will be too expensive.
  unsigned NumDeps = Deps.size();
  if (NumDeps > 100)
    return false;

  // If we had a phi translation failure, we'll have a single entry which is a
  // clobber in the current block.  Reject this early.
  if (NumDeps == 1 &&
      !Deps[0].getResult().isDef() && !Deps[0].getResult().isClobber()) {
    DEBUG(
      dbgs() << "GVN: non-local load ";
      WriteAsOperand(dbgs(), LI);
      dbgs() << " has unknown dependencies\n";
    );
    return false;
  }

  // Filter out useless results (non-locals, etc).  Keep track of the blocks
  // where we have a value available in repl, also keep track of whether we see
  // dependencies that produce an unknown value for the load (such as a call
  // that could potentially clobber the load).
  SmallVector<AvailableValueInBlock, 64> ValuesPerBlock;
  SmallVector<BasicBlock*, 64> UnavailableBlocks;

  for (unsigned i = 0, e = NumDeps; i != e; ++i) {
    BasicBlock *DepBB = Deps[i].getBB();
    MemDepResult DepInfo = Deps[i].getResult();
   
    if (!reachableBlocks.count(DepBB))
      DEBUG(dbgs() << "Skipping dependency in unreachable block\n");
      
    if (!DepInfo.isDef() && !DepInfo.isClobber()) {
      UnavailableBlocks.push_back(DepBB);
      continue;
    }

    if (DepInfo.isClobber()) {
      // The address being loaded in this non-local block may not be the same as
      // the pointer operand of the load if PHI translation occurs.  Make sure
      // to consider the right address.
      Value *Address = Deps[i].getAddress();

      // If the dependence is to a store that writes to a superset of the bits
      // read by the load, we can extract the bits we need for the load from the
      // stored value.
      if (StoreInst *DepSI = dyn_cast<StoreInst>(DepInfo.getInst())) {
        if (TD && Address) {
          int Offset = AnalyzeLoadFromClobberingStore(LI->getType(), Address,
                                                      DepSI, *TD);
          if (Offset != -1) {
            ValuesPerBlock.push_back(AvailableValueInBlock::get(DepBB,
                                                       DepSI->getValueOperand(),
                                                                Offset));
            continue;
          }
        }
      }

      // Check to see if we have something like this:
      //    load i32* P
      //    load i8* (P+1)
      // if we have this, replace the later with an extraction from the former.
      if (LoadInst *DepLI = dyn_cast<LoadInst>(DepInfo.getInst())) {
        // If this is a clobber and L is the first instruction in its block, then
        // we have the first instruction in the entry block.
        if (DepLI != LI && Address && TD) {
          int Offset = AnalyzeLoadFromClobberingLoad(LI->getType(),
                                                     LI->getPointerOperand(),
                                                     DepLI, *TD);

          if (Offset != -1) {
            ValuesPerBlock.push_back(AvailableValueInBlock::getLoad(DepBB,DepLI,
                                                                    Offset));
            continue;
          }
        }
      }

      // If the clobbering value is a memset/memcpy/memmove, see if we can
      // forward a value on from it.
      if (MemIntrinsic *DepMI = dyn_cast<MemIntrinsic>(DepInfo.getInst())) {
        if (TD && Address) {
          int Offset = AnalyzeLoadFromClobberingMemInst(LI->getType(), Address,
                                                        DepMI, *TD);
          if (Offset != -1) {
            ValuesPerBlock.push_back(AvailableValueInBlock::getMI(DepBB, DepMI,
                                                                  Offset));
            continue;
          }
        }
      }

      UnavailableBlocks.push_back(DepBB);
      continue;
    }

    // DepInfo.isDef() here

    Instruction *DepInst = DepInfo.getInst();

    // Loading the allocation -> undef.
    if (isa<AllocaInst>(DepInst) || isMalloc(DepInst) ||
        // Loading immediately after lifetime begin -> undef.
        isLifetimeStart(DepInst)) {
      ValuesPerBlock.push_back(AvailableValueInBlock::get(DepBB,
                                             UndefValue::get(LI->getType())));
      continue;
    }

    if (StoreInst *S = dyn_cast<StoreInst>(DepInst)) {
      // Reject loads and stores that are to the same address but are of
      // different types if we have to.
      if (S->getValueOperand()->getType() != LI->getType()) {
        // If the stored value is larger or equal to the loaded value, we can
        // reuse it.
        if (TD == 0 || !CanCoerceMustAliasedValueToLoad(S->getValueOperand(),
                                                        LI->getType(), *TD)) {
          UnavailableBlocks.push_back(DepBB);
          continue;
        }
      }

      ValuesPerBlock.push_back(AvailableValueInBlock::get(DepBB,
                                                         S->getValueOperand()));
      continue;
    }

    if (LoadInst *LD = dyn_cast<LoadInst>(DepInst)) {
      // If the types mismatch and we can't handle it, reject reuse of the load.
      if (LD->getType() != LI->getType()) {
        // If the stored value is larger or equal to the loaded value, we can
        // reuse it.
        if (TD == 0 || !CanCoerceMustAliasedValueToLoad(LD, LI->getType(),*TD)){
          UnavailableBlocks.push_back(DepBB);
          continue;
        }
      }
      ValuesPerBlock.push_back(AvailableValueInBlock::getLoad(DepBB, LD));
      continue;
    }

    UnavailableBlocks.push_back(DepBB);
    continue;
  }

  // If we have no predecessors that produce a known value for this load, exit
  // early.
  if (ValuesPerBlock.empty()) return false;

  // If all of the instructions we depend on produce a known value for this
  // load, then it is fully redundant and we can use PHI insertion to compute
  // its value.  Insert PHIs and remove the fully redundant value now.
  if (UnavailableBlocks.empty()) {
    DEBUG(dbgs() << "GVN REMOVING NONLOCAL LOAD: " << *LI << '\n');

    // Perform PHI construction.
    Value *V = ConstructSSAForLoadSet(LI, ValuesPerBlock, *this);
    markUsersTouched(LI);
    LI->replaceAllUsesWith(V);
    if (isa<PHINode>(V))
      V->takeName(LI);
    UpdateMemDepInfo(MD, LI, V);
    markInstructionForDeletion(LI);
    ++NumGVNLoad;
    return true;
  }

  if (!EnablePRE || !EnableLoadPRE)
    return false;

  // Okay, we have *some* definitions of the value.  This means that the value
  // is available in some of our (transitive) predecessors.  Lets think about
  // doing PRE of this load.  This will involve inserting a new load into the
  // predecessor when it's not available.  We could do this in general, but
  // prefer to not increase code size.  As such, we only do this when we know
  // that we only have to insert *one* load (which means we're basically moving
  // the load, not inserting a new one).

  SmallPtrSet<BasicBlock *, 4> Blockers;
  for (unsigned i = 0, e = UnavailableBlocks.size(); i != e; ++i)
    Blockers.insert(UnavailableBlocks[i]);

  // Let's find the first basic block with more than one predecessor.  Walk
  // backwards through predecessors if needed.
  BasicBlock *LoadBB = LI->getParent();
  BasicBlock *TmpBB = LoadBB;

  bool isSinglePred = false;
  bool allSingleSucc = true;
  while (TmpBB->getSinglePredecessor()) {
    isSinglePred = true;
    TmpBB = TmpBB->getSinglePredecessor();
    if (TmpBB == LoadBB) // Infinite (unreachable) loop.
      return false;
    if (Blockers.count(TmpBB))
      return false;

    // If any of these blocks has more than one successor (i.e. if the edge we
    // just traversed was critical), then there are other paths through this
    // block along which the load may not be anticipated.  Hoisting the load
    // above this block would be adding the load to execution paths along
    // which it was not previously executed.
    if (TmpBB->getTerminator()->getNumSuccessors() != 1)
      return false;
  }

  assert(TmpBB);
  LoadBB = TmpBB;

  // FIXME: It is extremely unclear what this loop is doing, other than
  // artificially restricting loadpre.
  if (isSinglePred) {
    bool isHot = false;
    for (unsigned i = 0, e = ValuesPerBlock.size(); i != e; ++i) {
      const AvailableValueInBlock &AV = ValuesPerBlock[i];
      if (AV.isSimpleValue())
        // "Hot" Instruction is in some loop (because it dominates its dep.
        // instruction).
        if (Instruction *I = dyn_cast<Instruction>(AV.getSimpleValue()))
          if (DT->dominates(LI, I)) {
            isHot = true;
            break;
          }
=======
static void patchReplacementInstruction(Value *Repl, Instruction *I) {
  // Patch the replacement so that it is not more restrictive than the value
  // being replaced.
  BinaryOperator *Op = dyn_cast<BinaryOperator>(I);
  BinaryOperator *ReplOp = dyn_cast<BinaryOperator>(Repl);
  if (Op && ReplOp && isa<OverflowingBinaryOperator>(Op) &&
      isa<OverflowingBinaryOperator>(ReplOp)) {
    if (ReplOp->hasNoSignedWrap() && !Op->hasNoSignedWrap())
      ReplOp->setHasNoSignedWrap(false);
    if (ReplOp->hasNoUnsignedWrap() && !Op->hasNoUnsignedWrap())
      ReplOp->setHasNoUnsignedWrap(false);
  }
  if (Instruction *ReplInst = dyn_cast<Instruction>(Repl)) {
    SmallVector<std::pair<unsigned, MDNode*>, 4> Metadata;
    ReplInst->getAllMetadataOtherThanDebugLoc(Metadata);
    for (int i = 0, n = Metadata.size(); i < n; ++i) {
      unsigned Kind = Metadata[i].first;
      MDNode *IMD = I->getMetadata(Kind);
      MDNode *ReplMD = Metadata[i].second;
      switch(Kind) {
      default:
        ReplInst->setMetadata(Kind, NULL); // Remove unknown metadata
        break;
      case LLVMContext::MD_dbg:
        llvm_unreachable("getAllMetadataOtherThanDebugLoc returned a MD_dbg");
      case LLVMContext::MD_tbaa:
        ReplInst->setMetadata(Kind, MDNode::getMostGenericTBAA(IMD, ReplMD));
        break;
      case LLVMContext::MD_range:
        ReplInst->setMetadata(Kind, MDNode::getMostGenericRange(IMD, ReplMD));
        break;
      case LLVMContext::MD_prof:
        llvm_unreachable("MD_prof in a non terminator instruction");
        break;
      case LLVMContext::MD_fpmath:
        ReplInst->setMetadata(Kind, MDNode::getMostGenericFPMath(IMD, ReplMD));
        break;
      }
>>>>>>> 343c32a3
    }

    // We are interested only in "hot" instructions. We don't want to do any
    // mis-optimizations here.
    if (!isHot)
      return false;
  }

  // Check to see how many predecessors have the loaded value fully
  // available.
  DenseMap<BasicBlock*, Value*> PredLoads;
  DenseMap<BasicBlock*, char> FullyAvailableBlocks;
  for (unsigned i = 0, e = ValuesPerBlock.size(); i != e; ++i)
    FullyAvailableBlocks[ValuesPerBlock[i].BB] = true;
  for (unsigned i = 0, e = UnavailableBlocks.size(); i != e; ++i)
    FullyAvailableBlocks[UnavailableBlocks[i]] = false;

  SmallVector<std::pair<TerminatorInst*, unsigned>, 4> NeedToSplit;
  for (pred_iterator PI = pred_begin(LoadBB), E = pred_end(LoadBB);
       PI != E; ++PI) {
    BasicBlock *Pred = *PI;
    if (IsValueFullyAvailableInBlock(Pred, FullyAvailableBlocks, 0)) {
      continue;
    }
    PredLoads[Pred] = 0;

    if (Pred->getTerminator()->getNumSuccessors() != 1) {
      if (isa<IndirectBrInst>(Pred->getTerminator())) {
        DEBUG(dbgs() << "COULD NOT PRE LOAD BECAUSE OF INDBR CRITICAL EDGE '"
              << Pred->getName() << "': " << *LI << '\n');
        return false;
      }

      if (LoadBB->isLandingPad()) {
        DEBUG(dbgs()
              << "COULD NOT PRE LOAD BECAUSE OF LANDING PAD CRITICAL EDGE '"
              << Pred->getName() << "': " << *LI << '\n');
        return false;
      }

      unsigned SuccNum = GetSuccessorNumber(Pred, LoadBB);
      NeedToSplit.push_back(std::make_pair(Pred->getTerminator(), SuccNum));
    }
  }

  if (!NeedToSplit.empty()) {
    toSplit.append(NeedToSplit.begin(), NeedToSplit.end());
    return false;
  }

  // Decide whether PRE is profitable for this load.
  unsigned NumUnavailablePreds = PredLoads.size();
  assert(NumUnavailablePreds != 0 &&
         "Fully available value should be eliminated above!");

  // If this load is unavailable in multiple predecessors, reject it.
  // FIXME: If we could restructure the CFG, we could make a common pred with
  // all the preds that don't have an available LI and insert a new load into
  // that one block.
  if (NumUnavailablePreds != 1)
      return false;

  // Check if the load can safely be moved to all the unavailable predecessors.
  bool CanDoPRE = true;
  SmallVector<Instruction*, 8> NewInsts;
  for (DenseMap<BasicBlock*, Value*>::iterator I = PredLoads.begin(),
         E = PredLoads.end(); I != E; ++I) {
    BasicBlock *UnavailablePred = I->first;

    // Do PHI translation to get its value in the predecessor if necessary.  The
    // returned pointer (if non-null) is guaranteed to dominate UnavailablePred.

    // If all preds have a single successor, then we know it is safe to insert
    // the load on the pred (?!?), so we can insert code to materialize the
    // pointer if it is not available.
    PHITransAddr Address(LI->getPointerOperand(), TD);
    Value *LoadPtr = 0;
    if (allSingleSucc) {
      LoadPtr = Address.PHITranslateWithInsertion(LoadBB, UnavailablePred,
                                                  *DT, NewInsts);
    } else {
      Address.PHITranslateValue(LoadBB, UnavailablePred, DT);
      LoadPtr = Address.getAddr();
    }

    // If we couldn't find or insert a computation of this phi translated value,
    // we fail PRE.
    if (LoadPtr == 0) {
      DEBUG(dbgs() << "COULDN'T INSERT PHI TRANSLATED VALUE OF: "
            << *LI->getPointerOperand() << "\n");
      CanDoPRE = false;
      break;
    }

    // Make sure it is valid to move this load here.  We have to watch out for:
    //  @1 = getelementptr (i8* p, ...
    //  test p and branch if == 0
    //  load @1
    // It is valid to have the getelementptr before the test, even if p can
    // be 0, as getelementptr only does address arithmetic.
    // If we are not pushing the value through any multiple-successor blocks
    // we do not have this case.  Otherwise, check that the load is safe to
    // put anywhere; this can be improved, but should be conservatively safe.
    if (!allSingleSucc &&
        // FIXME: REEVALUTE THIS.
        !isSafeToLoadUnconditionally(LoadPtr,
                                     UnavailablePred->getTerminator(),
                                     LI->getAlignment(), TD)) {
      CanDoPRE = false;
      break;
    }

    I->second = LoadPtr;
  }

<<<<<<< HEAD
  if (!CanDoPRE) {
    while (!NewInsts.empty()) {
      Instruction *I = NewInsts.pop_back_val();
      UpdateMemDepInfo(MD, I, NULL);
      markInstructionForDeletion(I);
=======
  // If this load really doesn't depend on anything, then we must be loading an
  // undef value.  This can happen when loading for a fresh allocation with no
  // intervening stores, for example.
  if (isa<AllocaInst>(DepInst) || isMallocLikeFn(DepInst)) {
    L->replaceAllUsesWith(UndefValue::get(L->getType()));
    markInstructionForDeletion(L);
    ++NumGVNLoad;
    return true;
  }
  
  // If this load occurs either right after a lifetime begin,
  // then the loaded value is undefined.
  if (IntrinsicInst *II = dyn_cast<IntrinsicInst>(DepInst)) {
    if (II->getIntrinsicID() == Intrinsic::lifetime_start) {
      L->replaceAllUsesWith(UndefValue::get(L->getType()));
      markInstructionForDeletion(L);
      ++NumGVNLoad;
      return true;
>>>>>>> 343c32a3
    }
    return false;
  }

  // Okay, we can eliminate this load by inserting a reload in the predecessor
  // and using PHI construction to get the value in the other predecessors, do
  // it.
  DEBUG(dbgs() << "GVN REMOVING PRE LOAD: " << *LI << '\n');
  DEBUG(if (!NewInsts.empty())
          dbgs() << "INSERTED " << NewInsts.size() << " INSTS: "
                 << *NewInsts.back() << '\n');

  // Assign value numbers to the new instructions.
  for (unsigned i = 0, e = NewInsts.size(); i != e; ++i) {
    handleNewInstruction(NewInsts[i]);
  }

  for (DenseMap<BasicBlock*, Value*>::iterator I = PredLoads.begin(),
         E = PredLoads.end(); I != E; ++I) {
    BasicBlock *UnavailablePred = I->first;
    Value *LoadPtr = I->second;

    Instruction *NewLoad = new LoadInst(LoadPtr, LI->getName()+".pre", false,
                                        LI->getAlignment(),
                                        UnavailablePred->getTerminator());

    // Transfer the old load's TBAA tag to the new load.
    if (MDNode *Tag = LI->getMetadata(LLVMContext::MD_tbaa))
      NewLoad->setMetadata(LLVMContext::MD_tbaa, Tag);

    // Transfer DebugLoc.
    NewLoad->setDebugLoc(LI->getDebugLoc());

    // Add the newly created load.
    ValuesPerBlock.push_back(AvailableValueInBlock::get(UnavailablePred,
                                                        NewLoad));
    MD->invalidateCachedPointerInfo(LoadPtr);
    DEBUG(dbgs() << "GVN INSERTED " << *NewLoad << '\n');
    handleNewInstruction(NewLoad);
  }

  // Perform PHI construction.
  Value *V = ConstructSSAForLoadSet(LI, ValuesPerBlock, *this);
  markUsersTouched(LI);

  LI->replaceAllUsesWith(V);

  if (isa<PHINode>(V))
    V->takeName(LI);
  UpdateMemDepInfo(MD, LI, V);
  if (Instruction *I = dyn_cast<Instruction>(V))
    handleNewInstruction(I);
  markInstructionForDeletion(LI);
  ++NumPRELoad;
  return true;
}

static void DeleteInstructionInBlock(BasicBlock *BB) {
  DEBUG(dbgs() << "  BasicBlock Dead:" << *BB);
  ++NumGVNBlocksDeleted;

  // Check to see if there are non-terminating instructions to delete.
  if (isa<TerminatorInst>(BB->begin()))
    return;

  // Delete the instructions backwards, as it has a reduced likelihood of having
  // to update as many def-use and use-def chains.
  Instruction *EndInst = BB->getTerminator(); // Last not to be deleted.
  while (EndInst != BB->begin()) {
    // Delete the next to last instruction.
    BasicBlock::iterator I = EndInst;
    Instruction *Inst = --I;
    if (!Inst->use_empty())
      Inst->replaceAllUsesWith(UndefValue::get(Inst->getType()));
    if (isa<LandingPadInst>(Inst)) {
      EndInst = Inst;
      continue;
    }
    BB->getInstList().erase(Inst);
    ++NumGVNInstrDeleted;
  }
}

static MDNode *getMostGenericTBAA(MDNode *A, MDNode *B) {
  if (!A || !B)
    return NULL;

  if (A == B)
    return A;

  SmallVector<MDNode *, 4> PathA;
  MDNode *T = A;
  while (T) {
    PathA.push_back(T);
    T = T->getNumOperands() >= 2 ? cast_or_null<MDNode>(T->getOperand(1)) : 0;
  }

  SmallVector<MDNode *, 4> PathB;
  T = B;
  while (T) {
    PathB.push_back(T);
    T = T->getNumOperands() >= 2 ? cast_or_null<MDNode>(T->getOperand(1)) : 0;
  }

  int IA = PathA.size() - 1;
  int IB = PathB.size() - 1;

  MDNode *Ret = 0;
  while (IA >= 0 && IB >=0) {
    if (PathA[IA] == PathB[IB])
      Ret = PathA[IA];
    else
      break;
    --IA;
    --IB;
  }
  return Ret;
}

static MDNode *getMostGenericFPMath(MDNode *A, MDNode *B) {
  if (!A || !B)
    return NULL;

  APFloat AVal = cast<ConstantFP>(A->getOperand(0))->getValueAPF();
  APFloat BVal = cast<ConstantFP>(B->getOperand(0))->getValueAPF();
  if (AVal.compare(BVal) == APFloat::cmpLessThan)
    return A;
  return B;
}

static bool isContiguous(const ConstantRange &A, const ConstantRange &B) {
  return A.getUpper() == B.getLower() || A.getLower() == B.getUpper();
}

static bool canBeMerged(const ConstantRange &A, const ConstantRange &B) {
  return !A.intersectWith(B).isEmptySet() || isContiguous(A, B);
}

static bool tryMergeRange(SmallVector<Value*, 4> &EndPoints, ConstantInt *Low,
                          ConstantInt *High) {
  ConstantRange NewRange(Low->getValue(), High->getValue());
  unsigned Size = EndPoints.size();
  APInt LB = cast<ConstantInt>(EndPoints[Size - 2])->getValue();
  APInt LE = cast<ConstantInt>(EndPoints[Size - 1])->getValue();
  ConstantRange LastRange(LB, LE);
  if (canBeMerged(NewRange, LastRange)) {
    ConstantRange Union = LastRange.unionWith(NewRange);
    Type *Ty = High->getType();
    EndPoints[Size - 2] = ConstantInt::get(Ty, Union.getLower());
    EndPoints[Size - 1] = ConstantInt::get(Ty, Union.getUpper());
    return true;
  }
  return false;
}

static void addRange(SmallVector<Value*, 4> &EndPoints, ConstantInt *Low,
                     ConstantInt *High) {
  if (!EndPoints.empty())
    if (tryMergeRange(EndPoints, Low, High))
      return;

  EndPoints.push_back(Low);
  EndPoints.push_back(High);
}

static MDNode *getMostGenericRange(MDNode *A, MDNode *B) {
  // Given two ranges, we want to compute the union of the ranges. This
  // is slightly complitade by having to combine the intervals and merge
  // the ones that overlap.

  if (!A || !B)
    return NULL;

  if (A == B)
    return A;

  // First, walk both lists in older of the lower boundary of each interval.
  // At each step, try to merge the new interval to the last one we adedd.
  SmallVector<Value*, 4> EndPoints;
  int AI = 0;
  int BI = 0;
  int AN = A->getNumOperands() / 2;
  int BN = B->getNumOperands() / 2;
  while (AI < AN && BI < BN) {
    ConstantInt *ALow = cast<ConstantInt>(A->getOperand(2 * AI));
    ConstantInt *BLow = cast<ConstantInt>(B->getOperand(2 * BI));

    if (ALow->getValue().slt(BLow->getValue())) {
      addRange(EndPoints, ALow, cast<ConstantInt>(A->getOperand(2 * AI + 1)));
      ++AI;
    } else {
      addRange(EndPoints, BLow, cast<ConstantInt>(B->getOperand(2 * BI + 1)));
      ++BI;
    }
  }
  while (AI < AN) {
    addRange(EndPoints, cast<ConstantInt>(A->getOperand(2 * AI)),
             cast<ConstantInt>(A->getOperand(2 * AI + 1)));
    ++AI;
  }
  while (BI < BN) {
    addRange(EndPoints, cast<ConstantInt>(B->getOperand(2 * BI)),
             cast<ConstantInt>(B->getOperand(2 * BI + 1)));
    ++BI;
  }

  // If we have more than 2 ranges (4 endpoints) we have to try to merge
  // the last and first ones.
  unsigned Size = EndPoints.size();
  if (Size > 4) {
    ConstantInt *FB = cast<ConstantInt>(EndPoints[0]);
    ConstantInt *FE = cast<ConstantInt>(EndPoints[1]);
    if (tryMergeRange(EndPoints, FB, FE)) {
      for (unsigned i = 0; i < Size - 2; ++i) {
        EndPoints[i] = EndPoints[i + 2];
      }
      EndPoints.resize(Size - 2);
    }
  }

  // If in the end we have a single range, it is possible that it is now the
  // full range. Just drop the metadata in that case.
  if (EndPoints.size() == 2) {
    ConstantRange Range(cast<ConstantInt>(EndPoints[0])->getValue(),
                        cast<ConstantInt>(EndPoints[1])->getValue());
    if (Range.isFullSet())
      return NULL;
  }

  return MDNode::get(A->getContext(), EndPoints);
}

static void patchReplacementInstruction(Value *Repl, Instruction *I) {
  // Patch the replacement so that it is not more restrictive than the value
  // being replaced.
  BinaryOperator *Op = dyn_cast<BinaryOperator>(I);
  BinaryOperator *ReplOp = dyn_cast<BinaryOperator>(Repl);
  if (Op && ReplOp && isa<OverflowingBinaryOperator>(Op) &&
      isa<OverflowingBinaryOperator>(ReplOp)) {
    if (ReplOp->hasNoSignedWrap() && !Op->hasNoSignedWrap())
      ReplOp->setHasNoSignedWrap(false);
    if (ReplOp->hasNoUnsignedWrap() && !Op->hasNoUnsignedWrap())
      ReplOp->setHasNoUnsignedWrap(false);
  }
  if (Instruction *ReplInst = dyn_cast<Instruction>(Repl)) {
    SmallVector<std::pair<unsigned, MDNode*>, 4> Metadata;
    ReplInst->getAllMetadataOtherThanDebugLoc(Metadata);
    for (int i = 0, n = Metadata.size(); i < n; ++i) {
      unsigned Kind = Metadata[i].first;
      MDNode *IMD = I->getMetadata(Kind);
      MDNode *ReplMD = Metadata[i].second;
      switch(Kind) {
      default:
        ReplInst->setMetadata(Kind, NULL); // Remove unknown metadata
        break;
      case LLVMContext::MD_dbg:
        llvm_unreachable("getAllMetadataOtherThanDebugLoc returned a MD_dbg");
      case LLVMContext::MD_tbaa:
        ReplInst->setMetadata(Kind, getMostGenericTBAA(IMD, ReplMD));
        break;
      case LLVMContext::MD_range:
        ReplInst->setMetadata(Kind, getMostGenericRange(IMD, ReplMD));
        break;
      case LLVMContext::MD_prof:
        llvm_unreachable("MD_prof in a non terminator instruction");
        break;
      case LLVMContext::MD_fpmath:
        ReplInst->setMetadata(Kind, getMostGenericFPMath(IMD, ReplMD));
        break;
      }
    }
  }
}

static void patchAndReplaceAllUsesWith(Value *Repl, Instruction *I) {
  patchReplacementInstruction(Repl, I);
  I->replaceAllUsesWith(Repl);
}


/// splitCriticalEdges - Split critical edges found during the previous
/// iteration that may enable further optimization.
bool GVN::splitCriticalEdges() {
  if (toSplit.empty())
    return false;
  do {
    std::pair<TerminatorInst*, unsigned> Edge = toSplit.pop_back_val();
    BasicBlock *NewBB = SplitCriticalEdge(Edge.first, Edge.second, this);
    reachableBlocks.insert(NewBB);
  } while (!toSplit.empty());
  if (MD) MD->invalidateCachedPredecessors();
  return true;
}

Value *GVN::findPRELeader(BasicBlock *BB, Value *Op) {
  CongruenceClass *CC = valueToClass[Op];
  if (!CC || CC == InitialClass)
    return 0;
  if (CC->leader && (isa<Argument>(CC->leader) || isa<Constant>(CC->leader) || isa<GlobalValue>(CC->leader)))
    return CC->leader;
  for (DenseSet<Value*>::iterator SI = CC->members.begin(), SE = CC->members.end(); SI != SE; ++SI)
    if (Instruction *I = dyn_cast<Instruction>(*SI))
      if (DT->dominates(I, BB))
	return I;
  return 0;  
}

/// performPRE - Perform a purely local form of PRE that looks for diamond
/// control flow patterns and attempts to perform simple PRE at the join point.
bool GVN::performPRE(Function &F) {
  bool Changed = false;
  for (unsigned i = 0, e = congruenceClass.size(); i != e; ++i) {
    CongruenceClass *CC = congruenceClass[i];
    if (CC == InitialClass || CC->members.size() == 1 || CC->dead)
      continue;
    std::set<ValueDFS> DFSOrderedSet;
    convertDenseToDFSOrdered(CC->members, DFSOrderedSet);
    DenseMap<BasicBlock*, Value*> predMap;
    for (std::set<ValueDFS>::iterator II = DFSOrderedSet.begin(), IE = DFSOrderedSet.end(); II != IE;) {
      Value *Member = II->value;
      int MemberDFSIn = II->dfs_in;
      int MemberDFSOut = II->dfs_out;
      ++II;
      
      if (Instruction *CurInst = dyn_cast<Instruction>(Member)) {
	BasicBlock *BB = CurInst->getParent();
	// Nothing to PRE in the entry block.
	if (BB == &F.getEntryBlock()) continue;
	// Don't perform PRE on a landing pad.
	if (BB->isLandingPad()) continue;
	// Don't do PRE on compares. The PHI would prevent CodeGenPrepare from
	// sinking the compare again, and it would force the code generator to
	// move the i1 from processor flags or predicate registers into a general
	// purpose register.
	if (isa<CmpInst>(CurInst))
	  continue;
	if (isa<AllocaInst>(CurInst) ||
	    isa<TerminatorInst>(CurInst) || isa<PHINode>(CurInst) ||
	    CurInst->getType()->isVoidTy() ||
	    CurInst->mayReadFromMemory() || CurInst->mayHaveSideEffects() ||
	    isa<DbgInfoIntrinsic>(CurInst))
	  continue;
	// Look for the predecessors for PRE opportunities.  We're
	// only trying to solve the basic diamond case, where
	// a value is computed in the successor and one predecessor,
	// but not the other.  We also explicitly disallow cases
	// where the successor is its own predecessor, because they're
	// more complicated to get right.
	unsigned NumWith = 0;
	unsigned NumWithout = 0;
	BasicBlock *PREPred = 0;
	int PREPredDFSIn = 0;
	int PREPredDFSOut = 0;
	predMap.clear();

	for (pred_iterator PI = pred_begin(BB), PE = pred_end(BB); PI != PE; ++PI) {
	  BasicBlock *P = *PI;
	  // We're not interested in PRE where the block is its
	  // own predecessor, or in blocks with predecessors
	  // that are not reachable.
	  if (P == BB) {
	    NumWithout = 2;
	    break;
	  } else if (!reachableBlocks.count(P)) {
	    NumWithout = 2;
	    break;
	  }
	  std::pair<int, int> DFSPair = DFSBBMap[P];
	  ValueDFS LookupTemp;
	  LookupTemp.dfs_in = DFSPair.first;
	  LookupTemp.dfs_out = DFSPair.second;
	  LookupTemp.localnum = -1;
	    
	  std::set<ValueDFS>::iterator ResultLookup = DFSOrderedSet.lower_bound(LookupTemp);
	  Value *predV = 0;
	  if (ResultLookup != DFSOrderedSet.end()) {
	    // Make sure our result dominates the predecessor
	    if (ResultLookup->value != Member 
		&& ResultLookup->dfs_in <= DFSPair.first 
		&& ResultLookup->dfs_out >= DFSPair.second)
	      predV = ResultLookup->value;
	  }
	  
	  if (predV == 0) {
	    PREPred = P;
	    PREPredDFSIn = DFSPair.first;
	    PREPredDFSOut = DFSPair.second;
	    ++NumWithout;
	  } else if (predV == CurInst) {
	    NumWithout = 2;
	  } else {
	    predMap[P] = predV;
	    ++NumWith;
	  }
	}

      // Don't do PRE when it might increase code size, i.e. when
      // we would need to insert instructions in more than one pred.
      if (NumWithout != 1 || NumWith == 0)
        continue;
      
      // Don't do PRE across indirect branch.
      if (isa<IndirectBrInst>(PREPred->getTerminator()))
        continue;


      // We can't do PRE safely on a critical edge, so instead we schedule
      // the edge to be split and perform the PRE the next time we iterate
      // on the function.
      unsigned SuccNum = GetSuccessorNumber(PREPred, BB);
      if (isCriticalEdge(PREPred->getTerminator(), SuccNum)) {
        toSplit.push_back(std::make_pair(PREPred->getTerminator(), SuccNum));
        continue;
      }

      // Instantiate the expression in the predecessor that lacked it.
      // Because we are going top-down through the block, all value numbers
      // will be available in the predecessor by the time we need them.  Any
      // that weren't originally present will have been instantiated earlier
      // in this loop.
      Instruction *PREInstr = CurInst->clone();
      bool success = true;
      for (unsigned i = 0, e = CurInst->getNumOperands(); i != e; ++i) {
        Value *Op = PREInstr->getOperand(i);
        if (isa<Argument>(Op) || isa<Constant>(Op) || isa<GlobalValue>(Op))
          continue;

        if (Value *V = findPRELeader(PREPred, Op)) {
          PREInstr->setOperand(i, V);
        } else {
          success = false;
          break;
        }
      }

      // Fail out if we encounter an operand that is not available in
      // the PRE predecessor.  This is typically because of loads which
      // are not value numbered precisely.
      if (!success) {
        delete PREInstr;
        DEBUG(verifyRemoved(PREInstr));
        continue;
      }
      DEBUG(dbgs() << "Inserting instruction " << *PREInstr << " into " << getBlockName(PREPred) << "\n");
      
      PREInstr->insertBefore(PREPred->getTerminator());
      PREInstr->setName(CurInst->getName() + ".pre");
      PREInstr->setDebugLoc(CurInst->getDebugLoc());
      predMap[PREPred] = PREInstr;

      valueToClass[PREInstr] = CC;
      CC->members.insert(PREInstr);
      ++NumGVNPRE;
      ValueDFS VDFS;
      VDFS.value = PREInstr;
      VDFS.dfs_in = PREPredDFSIn;
      VDFS.dfs_out = PREPredDFSOut;
      DFSOrderedSet.insert(VDFS);
      
      // // Update the availability map to include the new instruction.
      // addToLeaderTable(ValNo, PREInstr, PREPred);

      // Create a PHI to make the value available in this block.
      pred_iterator PB = pred_begin(BB), PE = pred_end(BB);
      PHINode* Phi = PHINode::Create(CurInst->getType(), std::distance(PB, PE),
                                     CurInst->getName() + ".pre-phi",
                                     BB->begin());
      for (pred_iterator PI = PB; PI != PE; ++PI) {
        BasicBlock *P = *PI;
        Phi->addIncoming(predMap[P], P);
      }
      VDFS.value = Phi;
      VDFS.dfs_in = MemberDFSIn;
      VDFS.dfs_out = MemberDFSOut;
      DFSOrderedSet.insert(VDFS);
      Phi->setDebugLoc(CurInst->getDebugLoc());
      replaceInstruction(CurInst, Phi, CC);
      if (Phi->getType()->isPointerTy()) {
        // Because we have added a PHI-use of the pointer value, it has now
        // "escaped" from alias analysis' perspective.  We need to inform
        // AA of this.
        for (unsigned ii = 0, ee = Phi->getNumIncomingValues(); ii != ee;
             ++ii) {
          unsigned jj = PHINode::getOperandNumForIncomingValue(ii);
          AA->addEscapingUse(Phi->getOperandUse(jj));
        }
        
        if (MD)
          MD->invalidateCachedPointerInfo(Phi);
      }
      DEBUG(dbgs() << "GVN PRE removed: " << *Member << '\n');
      // PRE breaks leaders, so this may fail
      // DEBUG(verifyRemoved(CurInst));
      Changed = true;
      }
    }
  }
  
  if (splitCriticalEdges())
    Changed = true;

  return Changed;
}

void GVN::convertDenseToDFSOrdered(DenseSet<Value*> &Dense, std::set<ValueDFS> &DFSOrderedSet) {
  for (DenseSet<Value*>::iterator DI = Dense.begin(), DE = Dense.end(); DI != DE; ++DI) {
    Instruction *I = dyn_cast<Instruction>(*DI);
    assert (I && "Not an instruction in our member set");
    std::pair<int, int> DFSPair = DFSBBMap[I->getParent()];
    ValueDFS VD;
    VD.dfs_in = DFSPair.first;
    VD.dfs_out = DFSPair.second;
    VD.localnum = InstrLocalDFS[I];
    VD.value = I;
    DFSOrderedSet.insert(VD);
  }
}
  
// uint32_t GVN::nextCongruenceNum = 0;

/// runOnFunction - This is the main transformation entry point for a function.
bool GVN::runOnFunction(Function& F) {
  DT = &getAnalysis<DominatorTree>();

  TD = getAnalysisIfAvailable<TargetData>();
  TLI = &getAnalysis<TargetLibraryInfo>();

  // Split all critical edges to ensure maximal removal
  splitCriticalEdges();


  bool Changed = false;
  
  DEBUG(dbgs() << "Starting GVN on new function " << F.getName() << "\n");

  // Merge unconditional branches, allowing PRE to catch more
  // optimization opportunities.
  for (Function::iterator FI = F.begin(), FE = F.end(); FI != FE; ) {
    BasicBlock *BB = FI++;

    bool removedBlock = MergeBlockIntoPredecessor(BB, this);
    if (removedBlock) ++NumGVNBlocks;

    Changed |= removedBlock;
  }
  uint32_t ICount = 0;

  nextCongruenceNum = 2;
  // Count number of instructions for sizing of hash tables
  unsigned NumBasicBlocks = F.size();
  DEBUG(dbgs() << "Found " << NumBasicBlocks <<  " basic blocks\n");
  for (Function::iterator FI = F.begin(), FE = F.end(); FI != FE; ++FI)
    for (BasicBlock::iterator BI = FI->begin(), BE = FI->end();
	 BI != BE; ++BI) {
      InstrLocalDFS[BI] = ICount;
      ++ICount;
    }
  // Ensure we don't end up resizing the expressionToClass map, as
  // that can be quite expensive. At most, we have one expression per
  // instruction.
  expressionToClass.resize(ICount *2);
  memoryExpressionToClass.resize(ICount *2);


  // Initialize the touched instructions to include the entry block
  for (BasicBlock::iterator BI = F.getEntryBlock().begin(), BE = F.getEntryBlock().end();
       BI != BE; ++BI)
    touchedInstructions.insert(BI);
  reachableBlocks.insert(&F.getEntryBlock());

  // Init the INITIAL class
  DenseSet<Value*> InitialValues;
  for (Function::iterator FI = F.begin(), FE = F.end(); FI != FE; ++FI)  {
    for (BasicBlock::iterator BI = FI->begin(), BE = FI->end(); BI != BE; ++BI) {
      InitialValues.insert(BI);
    }
  }

  InitialClass = new CongruenceClass();
  for (DenseSet<Value*>::iterator LI = InitialValues.begin(), LE = InitialValues.end();
       LI != LE; ++LI)
    valueToClass[*LI] = InitialClass;
  InitialClass->members.swap(InitialValues);
  congruenceClass.push_back(InitialClass);
  if (!noLoads)
    {
      MD = &getAnalysis<MemoryDependenceAnalysis>();
      AA = &getAnalysis<AliasAnalysis>();
    }
  else
    {
      MD = NULL;
      AA = NULL;
    }



  while (!touchedInstructions.empty()) {
    //TODO: or Use two worklist method to keep ordering straight
    //TODO: or Investigate RPO numbering both blocks and instructions in the same pass,
    //  and walknig both lists at the same time, processing whichever has the next number in order.
    ReversePostOrderTraversal<Function*> rpoT(&F);
    for (ReversePostOrderTraversal<Function*>::rpo_iterator RI = rpoT.begin(),
           RE = rpoT.end(); RI != RE; ++RI) {
      //TODO(Predication)
      bool blockReachable = reachableBlocks.count(*RI);
      bool movedForward = false;
      for (BasicBlock::iterator BI = (*RI)->begin(), BE = (*RI)->end(); BI != BE; !movedForward ? BI++ : BI) {
	movedForward = false;
        DenseSet<Instruction*>::iterator DI = touchedInstructions.find(BI);
        if (DI != touchedInstructions.end()) {
	  DEBUG(dbgs() << "Processing instruction " << *BI << "\n");
          touchedInstructions.erase(DI);
	  if (!blockReachable) {
	    DEBUG(dbgs() << "Skipping instruction " << *BI  << " because block " << getBlockName(*RI) << " is unreachable\n");
	    continue;
	  }
	  Instruction *I = BI++;
	  movedForward = true;

	  // If the instruction can be easily simplified then do so now in preference
	  // to value numbering it.  Value numbering often exposes redundancies, for
	  // example if it determines that %y is equal to %x then the instruction
	  // "%z = and i32 %x, %y" becomes "%z = and i32 %x, %x" which
	  // we now simplify.
	  //TODO:This causes us to invalidate memdep for no good
	  // reason.  The instructions *should* value number the same
	  // either way, so i'd prefer to do the elimination as a
	  // post-pass.
	  if (0)
	  if (Value *V = SimplifyInstruction(I, TD, TLI, DT)) {
	    // Mark the uses as touched
	    for (Value::use_iterator UI = I->use_begin(), UE = I->use_end();
		 UI != UE; ++UI) {
	      Instruction *User = cast<Instruction>(*UI);
	      touchedInstructions.insert(User);
	    }

	    I->replaceAllUsesWith(V);
	    DEBUG(dbgs() << "GVN removed: " << *I << '\n');
	    UpdateMemDepInfo(MD, I, V);
	    markInstructionForDeletion(I);
	    ++NumGVNSimpl;
	    continue;
	  }

	  // if (I->use_empty()) {
	  //   UpdateMemDepInfo(MD, I, NULL);
	  //   markInstructionForDeletion(I);
	  //   continue;
	  // }

	  if (processedCount.count(I) == 0) {
	    processedCount.insert(std::make_pair(I, 1));
	  } else {
	    processedCount[I] += 1;
	    assert(processedCount[I] < 100 && "Seem to have processed the same instruction a lot");
	  }
	  // if (LoadInst* LI = dyn_cast<LoadInst>(I)){
	  //   MemDepResult local_dep = MD->getDependency(LI);
	  //   if (local_dep.isNonLocal())
	  //     if (processNonLocalLoad(LI))
	  // 	continue;
	  // }	  

          if (!I->isTerminator()) {
	    Expression *Symbolized = performSymbolicEvaluation(I, *RI);
            performCongruenceFinding(I, Symbolized);
          } else {
            processOutgoingEdges(dyn_cast<TerminatorInst>(I));
          }
        }
      }
      // for (DenseSet<Instruction*>::iterator DI = instrsToErase_.begin(), DE = instrsToErase_.end(); DI != DE;) {
      // 	Instruction *toErase = *DI;
      // 	++DI;
      // 	DEBUG(dbgs() << "GVN removed: " << *toErase << '\n');
      // 	if (MD) MD->removeInstruction(toErase);
      // 	DEBUG(verifyRemoved(toErase));
      // 	toErase->eraseFromParent();
	
      // }
      // instrsToErase_.clear();
    }
  }


  // This is a mildly crazy eliminator. The normal way to eliminate is
  // to walk the dominator tree in order, keeping track of available
  // values, and eliminating them.  However, we keep track of the
  // dominator tree dfs numbers in each value, and by keeping the set
  // sorted in dfs number order, we don't need to walk anything to
  // eliminate
  // Instead, we walk the congruence class members in order,
  // and eliminate the ones dominated by the last member.
  // When we find something not dominated, it becomes the new leader
  // for elimination purposes

  for (Function::iterator FI = F.begin(), FE = F.end(); FI != FE; ++FI) {
    DomTreeNode *DTN = DT->getNode(FI);
    if (!DTN)
      continue;
    DFSBBMap[FI] = std::make_pair(DTN->getDFSNumIn(), DTN->getDFSNumOut());
  }
  
 for (unsigned i = 0, e = congruenceClass.size(); i != e; ++i) {
   CongruenceClass *CC = congruenceClass[i];
   if (CC != InitialClass && !CC->dead) {
     
     int lastdfs_in = 0;
     int lastdfs_out = 0;
     Value *lastval = NULL;
     if (0 && CC->members.size() == 1)
       continue;
     if (CC->expression && CC->leader) {
       if (isa<Constant>(CC->leader) || isa<Argument>(CC->leader)) {
	 
	 for (DenseSet<Value*>::iterator CI = CC->members.begin(), CE = CC->members.end(); CI != CE; ) {
	   Value *member = *CI;
	   ++CI;
	   
	   if (member != CC->leader) {
	     //TODO: eliminate duplicate bitcasts but not valid bitcast
	     if (isa<StoreInst>(member) || isa<BitCastInst>(member))
	       continue;
	     DEBUG(dbgs() << "Found replacement " << *(CC->leader) << " for " << *member << "\n");
	     replaceInstruction(cast<Instruction>(member), CC->leader, CC);
	   }
	 }
       } else {
#if 1
	 if (CC->members.size() == 1) {
	   MemoryExpression *ME;
	   if (CC->expression && (ME = dyn_cast<MemoryExpression>(CC->expression))) {
	     if (ME->hadNonLocal()) {
	       Value *member = *(CC->members.begin());
	       if (LoadInst *LI = dyn_cast<LoadInst>(member)){
		 processNonLocalLoad(LI);
	       }
	     }
	   }
	   continue;
	 } else {
#if 0
	   MemoryExpression *ME;
	   if (CC->expression && (ME = dyn_cast<MemoryExpression>(CC->expression))) {
	     if (0|| ME->hadNonLocal()) {
	       Value *member = *(CC->members.begin());
	       if (LoadInst *LI = dyn_cast<LoadInst>(member)){
		 processNonLocalLoad(LI);
	       }
	     }
	   }
#endif
#endif
	   std::set<ValueDFS> DFSOrderedSet;	   
	   convertDenseToDFSOrdered(CC->members, DFSOrderedSet);
	   
	   for (std::set<ValueDFS>::iterator CI = DFSOrderedSet.begin(), CE = DFSOrderedSet.end(); CI != CE;) {
	     int currdfs_in = CI->dfs_in;
	     int currdfs_out = CI->dfs_out;
	     Value *member = CI->value;
	     ++CI;
	     
	     //TODO: eliminate duplicate bitcasts but not valid bitcast
	     if (isa<StoreInst>(member) || isa<BitCastInst>(member))
	       continue;
	     
	     DEBUG(dbgs() << "Last DFS numbers are (" << lastdfs_in << "," << lastdfs_out << ")\n");
	     DEBUG(dbgs() << "Current DFS numbers are (" << currdfs_in << "," << currdfs_out <<")\n");
	     // Walk along, processing members who are dominated by each other.
	     if (lastval == NULL || !(currdfs_in >= lastdfs_in && currdfs_out <= lastdfs_out)) {
	       lastval = member;
	       lastdfs_in = currdfs_in;
	       lastdfs_out = currdfs_out;
	     } else {
	       Value *Result = lastval;
	       DEBUG(dbgs() << "Found replacement " << *lastval << " for " << *member << "\n");
	       LoadInst *LI;
	       if (Result->getType() != member->getType() && (LI = dyn_cast<LoadInst>(member))) {
		 if (LoadInst *LIR = dyn_cast<LoadInst>(Result)) {
		   int Offset = AnalyzeLoadFromClobberingLoad(LI->getType(),
							      LI->getPointerOperand(),
							      LIR,
							      *TD);
		   assert(Offset != -1 && "Should have been able to coerce load");
		   
		   Result = GetLoadValueForLoad(LIR, Offset, LI->getType(), LI, *TD);
		   
		 } else if (StoreInst *SIR = dyn_cast<StoreInst>(Result)) {
		   int Offset = AnalyzeLoadFromClobberingStore(LI->getType(),
							       LI->getPointerOperand(),
							       SIR, *TD);
		   assert(Offset != -1 && "Should have been able to coerce store");
		   Result = GetStoreValueForLoad(SIR->getValueOperand(), Offset, LI->getType(), LI, *TD);
		 }
	       }
	       if (member != CC->leader)
		 replaceInstruction(cast<Instruction>(member), Result, CC);
	     }
	   }
	 }
       }
     }
   }
#if 1
 }
 
#endif
  if (EnablePRE) {
    bool PREChanged = true;
    while (PREChanged) {
      PREChanged = performPRE(F);
      Changed |= PREChanged;
    }
  }

  for (DenseSet<Instruction*>::iterator DI = instrsToErase_.begin(), DE = instrsToErase_.end(); DI != DE;) {
    Instruction *toErase = *DI;
    ++DI;
    // if (!toErase->use_empty()) {
    //   for (Value::use_iterator UI = toErase->use_begin(), UE = toErase->use_end();
    // 	 UI != UE; ++UI) {
    // 	assert (instrsToErase_.count(cast<Instruction>(*UI)) && "trying to removing something without also deleting it's uses");
    //   }
    // }
    if (!toErase->use_empty())
      toErase->replaceAllUsesWith(UndefValue::get(toErase->getType()));

    toErase->eraseFromParent();
  }

 for (Function::iterator FI = F.begin(), FE = F.end(); FI != FE; ++FI){
   BasicBlock *BB = FI;
   if (!reachableBlocks.count(BB)) {
     DEBUG(dbgs() << "We believe block " << getBlockName(BB) << " is unreachable\n");
     DeleteInstructionInBlock(BB);
     Changed = true;
   }
 }
 
       
 valueToClass.clear();
 for (unsigned i = 0, e = congruenceClass.size(); i != e; ++i) {
   delete congruenceClass[i];
   congruenceClass[i] = NULL;
 }

  for (DenseSet<Expression*>::iterator DI = expressionToDelete.begin(), DE = expressionToDelete.end(); DI != DE;) {
    Expression *toErase = *DI;
    ++DI;
    delete toErase;
  }

  congruenceClass.clear();
  expressionToClass.clear();
  memoryExpressionToClass.clear();
  expressionToDelete.clear();
  uniquedExpressions.clear();
  reachableBlocks.clear();
  reachableEdges.clear();
  touchedInstructions.clear();
  processedCount.clear();
  expressionAllocator.Reset();
  // mapAllocator.Reset();
  instrsToErase_.clear();
  depQueryCache.clear();
  depIQueryCache.clear();
  locDepCache.clear();
  DFSBBMap.clear();
  InstrLocalDFS.clear();
  return Changed;
}<|MERGE_RESOLUTION|>--- conflicted
+++ resolved
@@ -46,6 +46,7 @@
 #include "llvm/ADT/Statistic.h"
 #include "llvm/Support/Allocator.h"
 #include "llvm/Support/CommandLine.h"
+#include "llvm/Support/ConstantRange.h"
 #include "llvm/Support/Debug.h"
 #include "llvm/Support/IRBuilder.h"
 #include "llvm/Support/PatternMatch.h"
@@ -1874,33 +1875,9 @@
   return E;
 }
 
-<<<<<<< HEAD
 /// performSymbolicCallEvaluation - Evaluate read only and pure calls, and create an expression result
 Expression *GVN::performSymbolicCallEvaluation(Instruction *I, BasicBlock *B) {
   CallInst *CI = cast<CallInst>(I);
-=======
-    // Loading the allocation -> undef.
-    if (isa<AllocaInst>(DepInst) || isMallocLikeFn(DepInst) ||
-        // Loading immediately after lifetime begin -> undef.
-        isLifetimeStart(DepInst)) {
-      ValuesPerBlock.push_back(AvailableValueInBlock::get(DepBB,
-                                             UndefValue::get(LI->getType())));
-      continue;
-    }
-    
-    if (StoreInst *S = dyn_cast<StoreInst>(DepInst)) {
-      // Reject loads and stores that are to the same address but are of
-      // different types if we have to.
-      if (S->getValueOperand()->getType() != LI->getType()) {
-        // If the stored value is larger or equal to the loaded value, we can
-        // reuse it.
-        if (TD == 0 || !CanCoerceMustAliasedValueToLoad(S->getValueOperand(),
-                                                        LI->getType(), *TD)) {
-          UnavailableBlocks.push_back(DepBB);
-          continue;
-        }
-      }
->>>>>>> 343c32a3
 
   if (AA->doesNotAccessMemory(CI)) {
     return createCallExpression(CI, true, false);
@@ -2687,7 +2664,6 @@
   // Otherwise, see if it is fully available in all predecessors.
   pred_iterator PI = pred_begin(BB), PE = pred_end(BB);
 
-<<<<<<< HEAD
   // If this block has no predecessors, it isn't live-in here.
   if (PI == PE)
     goto SpeculationFailure;
@@ -2869,7 +2845,7 @@
     Instruction *DepInst = DepInfo.getInst();
 
     // Loading the allocation -> undef.
-    if (isa<AllocaInst>(DepInst) || isMalloc(DepInst) ||
+    if (isa<AllocaInst>(DepInst) || isMallocLikeFn(DepInst) ||
         // Loading immediately after lifetime begin -> undef.
         isLifetimeStart(DepInst)) {
       ValuesPerBlock.push_back(AvailableValueInBlock::get(DepBB,
@@ -2991,7 +2967,358 @@
             isHot = true;
             break;
           }
-=======
+    }
+
+    // We are interested only in "hot" instructions. We don't want to do any
+    // mis-optimizations here.
+    if (!isHot)
+      return false;
+  }
+
+  // Check to see how many predecessors have the loaded value fully
+  // available.
+  DenseMap<BasicBlock*, Value*> PredLoads;
+  DenseMap<BasicBlock*, char> FullyAvailableBlocks;
+  for (unsigned i = 0, e = ValuesPerBlock.size(); i != e; ++i)
+    FullyAvailableBlocks[ValuesPerBlock[i].BB] = true;
+  for (unsigned i = 0, e = UnavailableBlocks.size(); i != e; ++i)
+    FullyAvailableBlocks[UnavailableBlocks[i]] = false;
+
+  SmallVector<std::pair<TerminatorInst*, unsigned>, 4> NeedToSplit;
+  for (pred_iterator PI = pred_begin(LoadBB), E = pred_end(LoadBB);
+       PI != E; ++PI) {
+    BasicBlock *Pred = *PI;
+    if (IsValueFullyAvailableInBlock(Pred, FullyAvailableBlocks, 0)) {
+      continue;
+    }
+    PredLoads[Pred] = 0;
+
+    if (Pred->getTerminator()->getNumSuccessors() != 1) {
+      if (isa<IndirectBrInst>(Pred->getTerminator())) {
+        DEBUG(dbgs() << "COULD NOT PRE LOAD BECAUSE OF INDBR CRITICAL EDGE '"
+              << Pred->getName() << "': " << *LI << '\n');
+        return false;
+      }
+
+      if (LoadBB->isLandingPad()) {
+        DEBUG(dbgs()
+              << "COULD NOT PRE LOAD BECAUSE OF LANDING PAD CRITICAL EDGE '"
+              << Pred->getName() << "': " << *LI << '\n');
+        return false;
+      }
+
+      unsigned SuccNum = GetSuccessorNumber(Pred, LoadBB);
+      NeedToSplit.push_back(std::make_pair(Pred->getTerminator(), SuccNum));
+    }
+  }
+
+  if (!NeedToSplit.empty()) {
+    toSplit.append(NeedToSplit.begin(), NeedToSplit.end());
+    return false;
+  }
+
+  // Decide whether PRE is profitable for this load.
+  unsigned NumUnavailablePreds = PredLoads.size();
+  assert(NumUnavailablePreds != 0 &&
+         "Fully available value should be eliminated above!");
+
+  // If this load is unavailable in multiple predecessors, reject it.
+  // FIXME: If we could restructure the CFG, we could make a common pred with
+  // all the preds that don't have an available LI and insert a new load into
+  // that one block.
+  if (NumUnavailablePreds != 1)
+      return false;
+
+  // Check if the load can safely be moved to all the unavailable predecessors.
+  bool CanDoPRE = true;
+  SmallVector<Instruction*, 8> NewInsts;
+  for (DenseMap<BasicBlock*, Value*>::iterator I = PredLoads.begin(),
+         E = PredLoads.end(); I != E; ++I) {
+    BasicBlock *UnavailablePred = I->first;
+
+    // Do PHI translation to get its value in the predecessor if necessary.  The
+    // returned pointer (if non-null) is guaranteed to dominate UnavailablePred.
+
+    // If all preds have a single successor, then we know it is safe to insert
+    // the load on the pred (?!?), so we can insert code to materialize the
+    // pointer if it is not available.
+    PHITransAddr Address(LI->getPointerOperand(), TD);
+    Value *LoadPtr = 0;
+    if (allSingleSucc) {
+      LoadPtr = Address.PHITranslateWithInsertion(LoadBB, UnavailablePred,
+                                                  *DT, NewInsts);
+    } else {
+      Address.PHITranslateValue(LoadBB, UnavailablePred, DT);
+      LoadPtr = Address.getAddr();
+    }
+
+    // If we couldn't find or insert a computation of this phi translated value,
+    // we fail PRE.
+    if (LoadPtr == 0) {
+      DEBUG(dbgs() << "COULDN'T INSERT PHI TRANSLATED VALUE OF: "
+            << *LI->getPointerOperand() << "\n");
+      CanDoPRE = false;
+      break;
+    }
+
+    // Make sure it is valid to move this load here.  We have to watch out for:
+    //  @1 = getelementptr (i8* p, ...
+    //  test p and branch if == 0
+    //  load @1
+    // It is valid to have the getelementptr before the test, even if p can
+    // be 0, as getelementptr only does address arithmetic.
+    // If we are not pushing the value through any multiple-successor blocks
+    // we do not have this case.  Otherwise, check that the load is safe to
+    // put anywhere; this can be improved, but should be conservatively safe.
+    if (!allSingleSucc &&
+        // FIXME: REEVALUTE THIS.
+        !isSafeToLoadUnconditionally(LoadPtr,
+                                     UnavailablePred->getTerminator(),
+                                     LI->getAlignment(), TD)) {
+      CanDoPRE = false;
+      break;
+    }
+
+    I->second = LoadPtr;
+  }
+
+  if (!CanDoPRE) {
+    while (!NewInsts.empty()) {
+      Instruction *I = NewInsts.pop_back_val();
+      UpdateMemDepInfo(MD, I, NULL);
+      markInstructionForDeletion(I);
+    }
+    return false;
+  }
+
+  // Okay, we can eliminate this load by inserting a reload in the predecessor
+  // and using PHI construction to get the value in the other predecessors, do
+  // it.
+  DEBUG(dbgs() << "GVN REMOVING PRE LOAD: " << *LI << '\n');
+  DEBUG(if (!NewInsts.empty())
+          dbgs() << "INSERTED " << NewInsts.size() << " INSTS: "
+                 << *NewInsts.back() << '\n');
+
+  // Assign value numbers to the new instructions.
+  for (unsigned i = 0, e = NewInsts.size(); i != e; ++i) {
+    handleNewInstruction(NewInsts[i]);
+  }
+
+  for (DenseMap<BasicBlock*, Value*>::iterator I = PredLoads.begin(),
+         E = PredLoads.end(); I != E; ++I) {
+    BasicBlock *UnavailablePred = I->first;
+    Value *LoadPtr = I->second;
+
+    Instruction *NewLoad = new LoadInst(LoadPtr, LI->getName()+".pre", false,
+                                        LI->getAlignment(),
+                                        UnavailablePred->getTerminator());
+
+    // Transfer the old load's TBAA tag to the new load.
+    if (MDNode *Tag = LI->getMetadata(LLVMContext::MD_tbaa))
+      NewLoad->setMetadata(LLVMContext::MD_tbaa, Tag);
+
+    // Transfer DebugLoc.
+    NewLoad->setDebugLoc(LI->getDebugLoc());
+
+    // Add the newly created load.
+    ValuesPerBlock.push_back(AvailableValueInBlock::get(UnavailablePred,
+                                                        NewLoad));
+    MD->invalidateCachedPointerInfo(LoadPtr);
+    DEBUG(dbgs() << "GVN INSERTED " << *NewLoad << '\n');
+    handleNewInstruction(NewLoad);
+  }
+
+  // Perform PHI construction.
+  Value *V = ConstructSSAForLoadSet(LI, ValuesPerBlock, *this);
+  markUsersTouched(LI);
+
+  LI->replaceAllUsesWith(V);
+
+  if (isa<PHINode>(V))
+    V->takeName(LI);
+  UpdateMemDepInfo(MD, LI, V);
+  if (Instruction *I = dyn_cast<Instruction>(V))
+    handleNewInstruction(I);
+  markInstructionForDeletion(LI);
+  ++NumPRELoad;
+  return true;
+}
+
+static void DeleteInstructionInBlock(BasicBlock *BB) {
+  DEBUG(dbgs() << "  BasicBlock Dead:" << *BB);
+  ++NumGVNBlocksDeleted;
+
+  // Check to see if there are non-terminating instructions to delete.
+  if (isa<TerminatorInst>(BB->begin()))
+    return;
+
+  // Delete the instructions backwards, as it has a reduced likelihood of having
+  // to update as many def-use and use-def chains.
+  Instruction *EndInst = BB->getTerminator(); // Last not to be deleted.
+  while (EndInst != BB->begin()) {
+    // Delete the next to last instruction.
+    BasicBlock::iterator I = EndInst;
+    Instruction *Inst = --I;
+    if (!Inst->use_empty())
+      Inst->replaceAllUsesWith(UndefValue::get(Inst->getType()));
+    if (isa<LandingPadInst>(Inst)) {
+      EndInst = Inst;
+      continue;
+    }
+    BB->getInstList().erase(Inst);
+    ++NumGVNInstrDeleted;
+  }
+}
+
+static MDNode *getMostGenericTBAA(MDNode *A, MDNode *B) {
+  if (!A || !B)
+    return NULL;
+
+  if (A == B)
+    return A;
+
+  SmallVector<MDNode *, 4> PathA;
+  MDNode *T = A;
+  while (T) {
+    PathA.push_back(T);
+    T = T->getNumOperands() >= 2 ? cast_or_null<MDNode>(T->getOperand(1)) : 0;
+  }
+
+  SmallVector<MDNode *, 4> PathB;
+  T = B;
+  while (T) {
+    PathB.push_back(T);
+    T = T->getNumOperands() >= 2 ? cast_or_null<MDNode>(T->getOperand(1)) : 0;
+  }
+
+  int IA = PathA.size() - 1;
+  int IB = PathB.size() - 1;
+
+  MDNode *Ret = 0;
+  while (IA >= 0 && IB >=0) {
+    if (PathA[IA] == PathB[IB])
+      Ret = PathA[IA];
+    else
+      break;
+    --IA;
+    --IB;
+  }
+  return Ret;
+}
+
+static MDNode *getMostGenericFPMath(MDNode *A, MDNode *B) {
+  if (!A || !B)
+    return NULL;
+
+  APFloat AVal = cast<ConstantFP>(A->getOperand(0))->getValueAPF();
+  APFloat BVal = cast<ConstantFP>(B->getOperand(0))->getValueAPF();
+  if (AVal.compare(BVal) == APFloat::cmpLessThan)
+    return A;
+  return B;
+}
+
+static bool isContiguous(const ConstantRange &A, const ConstantRange &B) {
+  return A.getUpper() == B.getLower() || A.getLower() == B.getUpper();
+}
+
+static bool canBeMerged(const ConstantRange &A, const ConstantRange &B) {
+  return !A.intersectWith(B).isEmptySet() || isContiguous(A, B);
+}
+
+static bool tryMergeRange(SmallVector<Value*, 4> &EndPoints, ConstantInt *Low,
+                          ConstantInt *High) {
+  ConstantRange NewRange(Low->getValue(), High->getValue());
+  unsigned Size = EndPoints.size();
+  APInt LB = cast<ConstantInt>(EndPoints[Size - 2])->getValue();
+  APInt LE = cast<ConstantInt>(EndPoints[Size - 1])->getValue();
+  ConstantRange LastRange(LB, LE);
+  if (canBeMerged(NewRange, LastRange)) {
+    ConstantRange Union = LastRange.unionWith(NewRange);
+    Type *Ty = High->getType();
+    EndPoints[Size - 2] = ConstantInt::get(Ty, Union.getLower());
+    EndPoints[Size - 1] = ConstantInt::get(Ty, Union.getUpper());
+    return true;
+  }
+  return false;
+}
+
+static void addRange(SmallVector<Value*, 4> &EndPoints, ConstantInt *Low,
+                     ConstantInt *High) {
+  if (!EndPoints.empty())
+    if (tryMergeRange(EndPoints, Low, High))
+      return;
+
+  EndPoints.push_back(Low);
+  EndPoints.push_back(High);
+}
+
+static MDNode *getMostGenericRange(MDNode *A, MDNode *B) {
+  // Given two ranges, we want to compute the union of the ranges. This
+  // is slightly complitade by having to combine the intervals and merge
+  // the ones that overlap.
+
+  if (!A || !B)
+    return NULL;
+
+  if (A == B)
+    return A;
+
+  // First, walk both lists in older of the lower boundary of each interval.
+  // At each step, try to merge the new interval to the last one we adedd.
+  SmallVector<Value*, 4> EndPoints;
+  int AI = 0;
+  int BI = 0;
+  int AN = A->getNumOperands() / 2;
+  int BN = B->getNumOperands() / 2;
+  while (AI < AN && BI < BN) {
+    ConstantInt *ALow = cast<ConstantInt>(A->getOperand(2 * AI));
+    ConstantInt *BLow = cast<ConstantInt>(B->getOperand(2 * BI));
+
+    if (ALow->getValue().slt(BLow->getValue())) {
+      addRange(EndPoints, ALow, cast<ConstantInt>(A->getOperand(2 * AI + 1)));
+      ++AI;
+    } else {
+      addRange(EndPoints, BLow, cast<ConstantInt>(B->getOperand(2 * BI + 1)));
+      ++BI;
+    }
+  }
+  while (AI < AN) {
+    addRange(EndPoints, cast<ConstantInt>(A->getOperand(2 * AI)),
+             cast<ConstantInt>(A->getOperand(2 * AI + 1)));
+    ++AI;
+  }
+  while (BI < BN) {
+    addRange(EndPoints, cast<ConstantInt>(B->getOperand(2 * BI)),
+             cast<ConstantInt>(B->getOperand(2 * BI + 1)));
+    ++BI;
+  }
+
+  // If we have more than 2 ranges (4 endpoints) we have to try to merge
+  // the last and first ones.
+  unsigned Size = EndPoints.size();
+  if (Size > 4) {
+    ConstantInt *FB = cast<ConstantInt>(EndPoints[0]);
+    ConstantInt *FE = cast<ConstantInt>(EndPoints[1]);
+    if (tryMergeRange(EndPoints, FB, FE)) {
+      for (unsigned i = 0; i < Size - 2; ++i) {
+        EndPoints[i] = EndPoints[i + 2];
+      }
+      EndPoints.resize(Size - 2);
+    }
+  }
+
+  // If in the end we have a single range, it is possible that it is now the
+  // full range. Just drop the metadata in that case.
+  if (EndPoints.size() == 2) {
+    ConstantRange Range(cast<ConstantInt>(EndPoints[0])->getValue(),
+                        cast<ConstantInt>(EndPoints[1])->getValue());
+    if (Range.isFullSet())
+      return NULL;
+  }
+
+  return MDNode::get(A->getContext(), EndPoints);
+}
+
 static void patchReplacementInstruction(Value *Repl, Instruction *I) {
   // Patch the replacement so that it is not more restrictive than the value
   // being replaced.
@@ -3028,418 +3355,6 @@
         break;
       case LLVMContext::MD_fpmath:
         ReplInst->setMetadata(Kind, MDNode::getMostGenericFPMath(IMD, ReplMD));
-        break;
-      }
->>>>>>> 343c32a3
-    }
-
-    // We are interested only in "hot" instructions. We don't want to do any
-    // mis-optimizations here.
-    if (!isHot)
-      return false;
-  }
-
-  // Check to see how many predecessors have the loaded value fully
-  // available.
-  DenseMap<BasicBlock*, Value*> PredLoads;
-  DenseMap<BasicBlock*, char> FullyAvailableBlocks;
-  for (unsigned i = 0, e = ValuesPerBlock.size(); i != e; ++i)
-    FullyAvailableBlocks[ValuesPerBlock[i].BB] = true;
-  for (unsigned i = 0, e = UnavailableBlocks.size(); i != e; ++i)
-    FullyAvailableBlocks[UnavailableBlocks[i]] = false;
-
-  SmallVector<std::pair<TerminatorInst*, unsigned>, 4> NeedToSplit;
-  for (pred_iterator PI = pred_begin(LoadBB), E = pred_end(LoadBB);
-       PI != E; ++PI) {
-    BasicBlock *Pred = *PI;
-    if (IsValueFullyAvailableInBlock(Pred, FullyAvailableBlocks, 0)) {
-      continue;
-    }
-    PredLoads[Pred] = 0;
-
-    if (Pred->getTerminator()->getNumSuccessors() != 1) {
-      if (isa<IndirectBrInst>(Pred->getTerminator())) {
-        DEBUG(dbgs() << "COULD NOT PRE LOAD BECAUSE OF INDBR CRITICAL EDGE '"
-              << Pred->getName() << "': " << *LI << '\n');
-        return false;
-      }
-
-      if (LoadBB->isLandingPad()) {
-        DEBUG(dbgs()
-              << "COULD NOT PRE LOAD BECAUSE OF LANDING PAD CRITICAL EDGE '"
-              << Pred->getName() << "': " << *LI << '\n');
-        return false;
-      }
-
-      unsigned SuccNum = GetSuccessorNumber(Pred, LoadBB);
-      NeedToSplit.push_back(std::make_pair(Pred->getTerminator(), SuccNum));
-    }
-  }
-
-  if (!NeedToSplit.empty()) {
-    toSplit.append(NeedToSplit.begin(), NeedToSplit.end());
-    return false;
-  }
-
-  // Decide whether PRE is profitable for this load.
-  unsigned NumUnavailablePreds = PredLoads.size();
-  assert(NumUnavailablePreds != 0 &&
-         "Fully available value should be eliminated above!");
-
-  // If this load is unavailable in multiple predecessors, reject it.
-  // FIXME: If we could restructure the CFG, we could make a common pred with
-  // all the preds that don't have an available LI and insert a new load into
-  // that one block.
-  if (NumUnavailablePreds != 1)
-      return false;
-
-  // Check if the load can safely be moved to all the unavailable predecessors.
-  bool CanDoPRE = true;
-  SmallVector<Instruction*, 8> NewInsts;
-  for (DenseMap<BasicBlock*, Value*>::iterator I = PredLoads.begin(),
-         E = PredLoads.end(); I != E; ++I) {
-    BasicBlock *UnavailablePred = I->first;
-
-    // Do PHI translation to get its value in the predecessor if necessary.  The
-    // returned pointer (if non-null) is guaranteed to dominate UnavailablePred.
-
-    // If all preds have a single successor, then we know it is safe to insert
-    // the load on the pred (?!?), so we can insert code to materialize the
-    // pointer if it is not available.
-    PHITransAddr Address(LI->getPointerOperand(), TD);
-    Value *LoadPtr = 0;
-    if (allSingleSucc) {
-      LoadPtr = Address.PHITranslateWithInsertion(LoadBB, UnavailablePred,
-                                                  *DT, NewInsts);
-    } else {
-      Address.PHITranslateValue(LoadBB, UnavailablePred, DT);
-      LoadPtr = Address.getAddr();
-    }
-
-    // If we couldn't find or insert a computation of this phi translated value,
-    // we fail PRE.
-    if (LoadPtr == 0) {
-      DEBUG(dbgs() << "COULDN'T INSERT PHI TRANSLATED VALUE OF: "
-            << *LI->getPointerOperand() << "\n");
-      CanDoPRE = false;
-      break;
-    }
-
-    // Make sure it is valid to move this load here.  We have to watch out for:
-    //  @1 = getelementptr (i8* p, ...
-    //  test p and branch if == 0
-    //  load @1
-    // It is valid to have the getelementptr before the test, even if p can
-    // be 0, as getelementptr only does address arithmetic.
-    // If we are not pushing the value through any multiple-successor blocks
-    // we do not have this case.  Otherwise, check that the load is safe to
-    // put anywhere; this can be improved, but should be conservatively safe.
-    if (!allSingleSucc &&
-        // FIXME: REEVALUTE THIS.
-        !isSafeToLoadUnconditionally(LoadPtr,
-                                     UnavailablePred->getTerminator(),
-                                     LI->getAlignment(), TD)) {
-      CanDoPRE = false;
-      break;
-    }
-
-    I->second = LoadPtr;
-  }
-
-<<<<<<< HEAD
-  if (!CanDoPRE) {
-    while (!NewInsts.empty()) {
-      Instruction *I = NewInsts.pop_back_val();
-      UpdateMemDepInfo(MD, I, NULL);
-      markInstructionForDeletion(I);
-=======
-  // If this load really doesn't depend on anything, then we must be loading an
-  // undef value.  This can happen when loading for a fresh allocation with no
-  // intervening stores, for example.
-  if (isa<AllocaInst>(DepInst) || isMallocLikeFn(DepInst)) {
-    L->replaceAllUsesWith(UndefValue::get(L->getType()));
-    markInstructionForDeletion(L);
-    ++NumGVNLoad;
-    return true;
-  }
-  
-  // If this load occurs either right after a lifetime begin,
-  // then the loaded value is undefined.
-  if (IntrinsicInst *II = dyn_cast<IntrinsicInst>(DepInst)) {
-    if (II->getIntrinsicID() == Intrinsic::lifetime_start) {
-      L->replaceAllUsesWith(UndefValue::get(L->getType()));
-      markInstructionForDeletion(L);
-      ++NumGVNLoad;
-      return true;
->>>>>>> 343c32a3
-    }
-    return false;
-  }
-
-  // Okay, we can eliminate this load by inserting a reload in the predecessor
-  // and using PHI construction to get the value in the other predecessors, do
-  // it.
-  DEBUG(dbgs() << "GVN REMOVING PRE LOAD: " << *LI << '\n');
-  DEBUG(if (!NewInsts.empty())
-          dbgs() << "INSERTED " << NewInsts.size() << " INSTS: "
-                 << *NewInsts.back() << '\n');
-
-  // Assign value numbers to the new instructions.
-  for (unsigned i = 0, e = NewInsts.size(); i != e; ++i) {
-    handleNewInstruction(NewInsts[i]);
-  }
-
-  for (DenseMap<BasicBlock*, Value*>::iterator I = PredLoads.begin(),
-         E = PredLoads.end(); I != E; ++I) {
-    BasicBlock *UnavailablePred = I->first;
-    Value *LoadPtr = I->second;
-
-    Instruction *NewLoad = new LoadInst(LoadPtr, LI->getName()+".pre", false,
-                                        LI->getAlignment(),
-                                        UnavailablePred->getTerminator());
-
-    // Transfer the old load's TBAA tag to the new load.
-    if (MDNode *Tag = LI->getMetadata(LLVMContext::MD_tbaa))
-      NewLoad->setMetadata(LLVMContext::MD_tbaa, Tag);
-
-    // Transfer DebugLoc.
-    NewLoad->setDebugLoc(LI->getDebugLoc());
-
-    // Add the newly created load.
-    ValuesPerBlock.push_back(AvailableValueInBlock::get(UnavailablePred,
-                                                        NewLoad));
-    MD->invalidateCachedPointerInfo(LoadPtr);
-    DEBUG(dbgs() << "GVN INSERTED " << *NewLoad << '\n');
-    handleNewInstruction(NewLoad);
-  }
-
-  // Perform PHI construction.
-  Value *V = ConstructSSAForLoadSet(LI, ValuesPerBlock, *this);
-  markUsersTouched(LI);
-
-  LI->replaceAllUsesWith(V);
-
-  if (isa<PHINode>(V))
-    V->takeName(LI);
-  UpdateMemDepInfo(MD, LI, V);
-  if (Instruction *I = dyn_cast<Instruction>(V))
-    handleNewInstruction(I);
-  markInstructionForDeletion(LI);
-  ++NumPRELoad;
-  return true;
-}
-
-static void DeleteInstructionInBlock(BasicBlock *BB) {
-  DEBUG(dbgs() << "  BasicBlock Dead:" << *BB);
-  ++NumGVNBlocksDeleted;
-
-  // Check to see if there are non-terminating instructions to delete.
-  if (isa<TerminatorInst>(BB->begin()))
-    return;
-
-  // Delete the instructions backwards, as it has a reduced likelihood of having
-  // to update as many def-use and use-def chains.
-  Instruction *EndInst = BB->getTerminator(); // Last not to be deleted.
-  while (EndInst != BB->begin()) {
-    // Delete the next to last instruction.
-    BasicBlock::iterator I = EndInst;
-    Instruction *Inst = --I;
-    if (!Inst->use_empty())
-      Inst->replaceAllUsesWith(UndefValue::get(Inst->getType()));
-    if (isa<LandingPadInst>(Inst)) {
-      EndInst = Inst;
-      continue;
-    }
-    BB->getInstList().erase(Inst);
-    ++NumGVNInstrDeleted;
-  }
-}
-
-static MDNode *getMostGenericTBAA(MDNode *A, MDNode *B) {
-  if (!A || !B)
-    return NULL;
-
-  if (A == B)
-    return A;
-
-  SmallVector<MDNode *, 4> PathA;
-  MDNode *T = A;
-  while (T) {
-    PathA.push_back(T);
-    T = T->getNumOperands() >= 2 ? cast_or_null<MDNode>(T->getOperand(1)) : 0;
-  }
-
-  SmallVector<MDNode *, 4> PathB;
-  T = B;
-  while (T) {
-    PathB.push_back(T);
-    T = T->getNumOperands() >= 2 ? cast_or_null<MDNode>(T->getOperand(1)) : 0;
-  }
-
-  int IA = PathA.size() - 1;
-  int IB = PathB.size() - 1;
-
-  MDNode *Ret = 0;
-  while (IA >= 0 && IB >=0) {
-    if (PathA[IA] == PathB[IB])
-      Ret = PathA[IA];
-    else
-      break;
-    --IA;
-    --IB;
-  }
-  return Ret;
-}
-
-static MDNode *getMostGenericFPMath(MDNode *A, MDNode *B) {
-  if (!A || !B)
-    return NULL;
-
-  APFloat AVal = cast<ConstantFP>(A->getOperand(0))->getValueAPF();
-  APFloat BVal = cast<ConstantFP>(B->getOperand(0))->getValueAPF();
-  if (AVal.compare(BVal) == APFloat::cmpLessThan)
-    return A;
-  return B;
-}
-
-static bool isContiguous(const ConstantRange &A, const ConstantRange &B) {
-  return A.getUpper() == B.getLower() || A.getLower() == B.getUpper();
-}
-
-static bool canBeMerged(const ConstantRange &A, const ConstantRange &B) {
-  return !A.intersectWith(B).isEmptySet() || isContiguous(A, B);
-}
-
-static bool tryMergeRange(SmallVector<Value*, 4> &EndPoints, ConstantInt *Low,
-                          ConstantInt *High) {
-  ConstantRange NewRange(Low->getValue(), High->getValue());
-  unsigned Size = EndPoints.size();
-  APInt LB = cast<ConstantInt>(EndPoints[Size - 2])->getValue();
-  APInt LE = cast<ConstantInt>(EndPoints[Size - 1])->getValue();
-  ConstantRange LastRange(LB, LE);
-  if (canBeMerged(NewRange, LastRange)) {
-    ConstantRange Union = LastRange.unionWith(NewRange);
-    Type *Ty = High->getType();
-    EndPoints[Size - 2] = ConstantInt::get(Ty, Union.getLower());
-    EndPoints[Size - 1] = ConstantInt::get(Ty, Union.getUpper());
-    return true;
-  }
-  return false;
-}
-
-static void addRange(SmallVector<Value*, 4> &EndPoints, ConstantInt *Low,
-                     ConstantInt *High) {
-  if (!EndPoints.empty())
-    if (tryMergeRange(EndPoints, Low, High))
-      return;
-
-  EndPoints.push_back(Low);
-  EndPoints.push_back(High);
-}
-
-static MDNode *getMostGenericRange(MDNode *A, MDNode *B) {
-  // Given two ranges, we want to compute the union of the ranges. This
-  // is slightly complitade by having to combine the intervals and merge
-  // the ones that overlap.
-
-  if (!A || !B)
-    return NULL;
-
-  if (A == B)
-    return A;
-
-  // First, walk both lists in older of the lower boundary of each interval.
-  // At each step, try to merge the new interval to the last one we adedd.
-  SmallVector<Value*, 4> EndPoints;
-  int AI = 0;
-  int BI = 0;
-  int AN = A->getNumOperands() / 2;
-  int BN = B->getNumOperands() / 2;
-  while (AI < AN && BI < BN) {
-    ConstantInt *ALow = cast<ConstantInt>(A->getOperand(2 * AI));
-    ConstantInt *BLow = cast<ConstantInt>(B->getOperand(2 * BI));
-
-    if (ALow->getValue().slt(BLow->getValue())) {
-      addRange(EndPoints, ALow, cast<ConstantInt>(A->getOperand(2 * AI + 1)));
-      ++AI;
-    } else {
-      addRange(EndPoints, BLow, cast<ConstantInt>(B->getOperand(2 * BI + 1)));
-      ++BI;
-    }
-  }
-  while (AI < AN) {
-    addRange(EndPoints, cast<ConstantInt>(A->getOperand(2 * AI)),
-             cast<ConstantInt>(A->getOperand(2 * AI + 1)));
-    ++AI;
-  }
-  while (BI < BN) {
-    addRange(EndPoints, cast<ConstantInt>(B->getOperand(2 * BI)),
-             cast<ConstantInt>(B->getOperand(2 * BI + 1)));
-    ++BI;
-  }
-
-  // If we have more than 2 ranges (4 endpoints) we have to try to merge
-  // the last and first ones.
-  unsigned Size = EndPoints.size();
-  if (Size > 4) {
-    ConstantInt *FB = cast<ConstantInt>(EndPoints[0]);
-    ConstantInt *FE = cast<ConstantInt>(EndPoints[1]);
-    if (tryMergeRange(EndPoints, FB, FE)) {
-      for (unsigned i = 0; i < Size - 2; ++i) {
-        EndPoints[i] = EndPoints[i + 2];
-      }
-      EndPoints.resize(Size - 2);
-    }
-  }
-
-  // If in the end we have a single range, it is possible that it is now the
-  // full range. Just drop the metadata in that case.
-  if (EndPoints.size() == 2) {
-    ConstantRange Range(cast<ConstantInt>(EndPoints[0])->getValue(),
-                        cast<ConstantInt>(EndPoints[1])->getValue());
-    if (Range.isFullSet())
-      return NULL;
-  }
-
-  return MDNode::get(A->getContext(), EndPoints);
-}
-
-static void patchReplacementInstruction(Value *Repl, Instruction *I) {
-  // Patch the replacement so that it is not more restrictive than the value
-  // being replaced.
-  BinaryOperator *Op = dyn_cast<BinaryOperator>(I);
-  BinaryOperator *ReplOp = dyn_cast<BinaryOperator>(Repl);
-  if (Op && ReplOp && isa<OverflowingBinaryOperator>(Op) &&
-      isa<OverflowingBinaryOperator>(ReplOp)) {
-    if (ReplOp->hasNoSignedWrap() && !Op->hasNoSignedWrap())
-      ReplOp->setHasNoSignedWrap(false);
-    if (ReplOp->hasNoUnsignedWrap() && !Op->hasNoUnsignedWrap())
-      ReplOp->setHasNoUnsignedWrap(false);
-  }
-  if (Instruction *ReplInst = dyn_cast<Instruction>(Repl)) {
-    SmallVector<std::pair<unsigned, MDNode*>, 4> Metadata;
-    ReplInst->getAllMetadataOtherThanDebugLoc(Metadata);
-    for (int i = 0, n = Metadata.size(); i < n; ++i) {
-      unsigned Kind = Metadata[i].first;
-      MDNode *IMD = I->getMetadata(Kind);
-      MDNode *ReplMD = Metadata[i].second;
-      switch(Kind) {
-      default:
-        ReplInst->setMetadata(Kind, NULL); // Remove unknown metadata
-        break;
-      case LLVMContext::MD_dbg:
-        llvm_unreachable("getAllMetadataOtherThanDebugLoc returned a MD_dbg");
-      case LLVMContext::MD_tbaa:
-        ReplInst->setMetadata(Kind, getMostGenericTBAA(IMD, ReplMD));
-        break;
-      case LLVMContext::MD_range:
-        ReplInst->setMetadata(Kind, getMostGenericRange(IMD, ReplMD));
-        break;
-      case LLVMContext::MD_prof:
-        llvm_unreachable("MD_prof in a non terminator instruction");
-        break;
-      case LLVMContext::MD_fpmath:
-        ReplInst->setMetadata(Kind, getMostGenericFPMath(IMD, ReplMD));
         break;
       }
     }
